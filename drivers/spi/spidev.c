// SPDX-License-Identifier: GPL-2.0-or-later
/*
 * Simple synchronous userspace interface to SPI devices
 *
 * Copyright (C) 2006 SWAPP
 *	Andrea Paterniani <a.paterniani@swapp-eng.it>
 * Copyright (C) 2007 David Brownell (simplification, cleanup)
 */

#include <linux/init.h>
#include <linux/ioctl.h>
#include <linux/fs.h>
#include <linux/device.h>
#include <linux/err.h>
#include <linux/list.h>
#include <linux/errno.h>
#include <linux/mod_devicetable.h>
#include <linux/module.h>
#include <linux/mutex.h>
#include <linux/property.h>
#include <linux/slab.h>
#include <linux/compat.h>

#include <linux/spi/spi.h>
#include <linux/spi/spidev.h>

#include <linux/uaccess.h>


/*
 * This supports access to SPI devices using normal userspace I/O calls.
 * Note that while traditional UNIX/POSIX I/O semantics are half duplex,
 * and often mask message boundaries, full SPI support requires full duplex
 * transfers.  There are several kinds of internal message boundaries to
 * handle chipselect management and other protocol options.
 *
 * SPI has a character major number assigned.  We allocate minor numbers
 * dynamically using a bitmask.  You must use hotplug tools, such as udev
 * (or mdev with busybox) to create and destroy the /dev/spidevB.C device
 * nodes, since there is no fixed association of minor numbers with any
 * particular SPI bus or device.
 */
#define SPIDEV_MAJOR			153	/* assigned */
#define N_SPI_MINORS			32	/* ... up to 256 */

static DECLARE_BITMAP(minors, N_SPI_MINORS);


/* Bit masks for spi_device.mode management.  Note that incorrect
 * settings for some settings can cause *lots* of trouble for other
 * devices on a shared bus:
 *
 *  - CS_HIGH ... this device will be active when it shouldn't be
 *  - 3WIRE ... when active, it won't behave as it should
 *  - NO_CS ... there will be no explicit message boundaries; this
 *	is completely incompatible with the shared bus model
 *  - READY ... transfers may proceed when they shouldn't.
 *
 * REVISIT should changing those flags be privileged?
 */
#define SPI_MODE_MASK		(SPI_MODE_X_MASK | SPI_CS_HIGH \
				| SPI_LSB_FIRST | SPI_3WIRE | SPI_LOOP \
				| SPI_NO_CS | SPI_READY | SPI_TX_DUAL \
				| SPI_TX_QUAD | SPI_TX_OCTAL | SPI_RX_DUAL \
				| SPI_RX_QUAD | SPI_RX_OCTAL)

struct spidev_data {
	dev_t			devt;
	spinlock_t		spi_lock;
	struct spi_device	*spi;
	struct list_head	device_entry;

	/* TX/RX buffers are NULL unless this device is open (users > 0) */
	struct mutex		buf_lock;
	unsigned		users;
	u8			*tx_buffer;
	u8			*rx_buffer;
	u32			speed_hz;
};

static LIST_HEAD(device_list);
static DEFINE_MUTEX(device_list_lock);

static unsigned bufsiz = 4096;
module_param(bufsiz, uint, S_IRUGO);
MODULE_PARM_DESC(bufsiz, "data bytes in biggest supported SPI message");

/*-------------------------------------------------------------------------*/

static ssize_t
spidev_sync(struct spidev_data *spidev, struct spi_message *message)
{
	int status;
	struct spi_device *spi;

	spin_lock_irq(&spidev->spi_lock);
	spi = spidev->spi;
	spin_unlock_irq(&spidev->spi_lock);

	if (spi == NULL)
		status = -ESHUTDOWN;
	else
		status = spi_sync(spi, message);

	if (status == 0)
		status = message->actual_length;

	return status;
}

static inline ssize_t
spidev_sync_write(struct spidev_data *spidev, size_t len)
{
	struct spi_transfer	t = {
			.tx_buf		= spidev->tx_buffer,
			.len		= len,
			.speed_hz	= spidev->speed_hz,
		};
	struct spi_message	m;

	spi_message_init(&m);
	spi_message_add_tail(&t, &m);
	return spidev_sync(spidev, &m);
}

static inline ssize_t
spidev_sync_read(struct spidev_data *spidev, size_t len)
{
	struct spi_transfer	t = {
			.rx_buf		= spidev->rx_buffer,
			.len		= len,
			.speed_hz	= spidev->speed_hz,
		};
	struct spi_message	m;

	spi_message_init(&m);
	spi_message_add_tail(&t, &m);
	return spidev_sync(spidev, &m);
}

/*-------------------------------------------------------------------------*/

/* Read-only message with current device setup */
static ssize_t
spidev_read(struct file *filp, char __user *buf, size_t count, loff_t *f_pos)
{
	struct spidev_data	*spidev;
	ssize_t			status;

	/* chipselect only toggles at start or end of operation */
	if (count > bufsiz)
		return -EMSGSIZE;

	spidev = filp->private_data;

	mutex_lock(&spidev->buf_lock);
	status = spidev_sync_read(spidev, count);
	if (status > 0) {
		unsigned long	missing;

		missing = copy_to_user(buf, spidev->rx_buffer, status);
		if (missing == status)
			status = -EFAULT;
		else
			status = status - missing;
	}
	mutex_unlock(&spidev->buf_lock);

	return status;
}

/* Write-only message with current device setup */
static ssize_t
spidev_write(struct file *filp, const char __user *buf,
		size_t count, loff_t *f_pos)
{
	struct spidev_data	*spidev;
	ssize_t			status;
	unsigned long		missing;

	/* chipselect only toggles at start or end of operation */
	if (count > bufsiz)
		return -EMSGSIZE;

	spidev = filp->private_data;

	mutex_lock(&spidev->buf_lock);
	missing = copy_from_user(spidev->tx_buffer, buf, count);
	if (missing == 0)
		status = spidev_sync_write(spidev, count);
	else
		status = -EFAULT;
	mutex_unlock(&spidev->buf_lock);

	return status;
}

static int spidev_message(struct spidev_data *spidev,
		struct spi_ioc_transfer *u_xfers, unsigned n_xfers)
{
	struct spi_message	msg;
	struct spi_transfer	*k_xfers;
	struct spi_transfer	*k_tmp;
	struct spi_ioc_transfer *u_tmp;
	unsigned		n, total, tx_total, rx_total;
	u8			*tx_buf, *rx_buf;
	int			status = -EFAULT;

	spi_message_init(&msg);
	k_xfers = kcalloc(n_xfers, sizeof(*k_tmp), GFP_KERNEL);
	if (k_xfers == NULL)
		return -ENOMEM;

	/* Construct spi_message, copying any tx data to bounce buffer.
	 * We walk the array of user-provided transfers, using each one
	 * to initialize a kernel version of the same transfer.
	 */
	tx_buf = spidev->tx_buffer;
	rx_buf = spidev->rx_buffer;
	total = 0;
	tx_total = 0;
	rx_total = 0;
	for (n = n_xfers, k_tmp = k_xfers, u_tmp = u_xfers;
			n;
			n--, k_tmp++, u_tmp++) {
		/* Ensure that also following allocations from rx_buf/tx_buf will meet
		 * DMA alignment requirements.
		 */
		unsigned int len_aligned = ALIGN(u_tmp->len, ARCH_KMALLOC_MINALIGN);

		k_tmp->len = u_tmp->len;

		total += k_tmp->len;
		/* Since the function returns the total length of transfers
		 * on success, restrict the total to positive int values to
		 * avoid the return value looking like an error.  Also check
		 * each transfer length to avoid arithmetic overflow.
		 */
		if (total > INT_MAX || k_tmp->len > INT_MAX) {
			status = -EMSGSIZE;
			goto done;
		}

		if (u_tmp->rx_buf) {
			/* this transfer needs space in RX bounce buffer */
			rx_total += len_aligned;
			if (rx_total > bufsiz) {
				status = -EMSGSIZE;
				goto done;
			}
			k_tmp->rx_buf = rx_buf;
			rx_buf += len_aligned;
		}
		if (u_tmp->tx_buf) {
			/* this transfer needs space in TX bounce buffer */
			tx_total += len_aligned;
			if (tx_total > bufsiz) {
				status = -EMSGSIZE;
				goto done;
			}
			k_tmp->tx_buf = tx_buf;
			if (copy_from_user(tx_buf, (const u8 __user *)
						(uintptr_t) u_tmp->tx_buf,
					u_tmp->len))
				goto done;
			tx_buf += len_aligned;
		}

		k_tmp->cs_change = !!u_tmp->cs_change;
		k_tmp->tx_nbits = u_tmp->tx_nbits;
		k_tmp->rx_nbits = u_tmp->rx_nbits;
		k_tmp->bits_per_word = u_tmp->bits_per_word;
		k_tmp->delay.value = u_tmp->delay_usecs;
		k_tmp->delay.unit = SPI_DELAY_UNIT_USECS;
		k_tmp->speed_hz = u_tmp->speed_hz;
		k_tmp->word_delay.value = u_tmp->word_delay_usecs;
		k_tmp->word_delay.unit = SPI_DELAY_UNIT_USECS;
		if (!k_tmp->speed_hz)
			k_tmp->speed_hz = spidev->speed_hz;
#ifdef VERBOSE
		dev_dbg(&spidev->spi->dev,
			"  xfer len %u %s%s%s%dbits %u usec %u usec %uHz\n",
			k_tmp->len,
			k_tmp->rx_buf ? "rx " : "",
			k_tmp->tx_buf ? "tx " : "",
			k_tmp->cs_change ? "cs " : "",
			k_tmp->bits_per_word ? : spidev->spi->bits_per_word,
			k_tmp->delay.value,
			k_tmp->word_delay.value,
			k_tmp->speed_hz ? : spidev->spi->max_speed_hz);
#endif
		spi_message_add_tail(k_tmp, &msg);
	}

	status = spidev_sync(spidev, &msg);
	if (status < 0)
		goto done;

	/* copy any rx data out of bounce buffer */
	for (n = n_xfers, k_tmp = k_xfers, u_tmp = u_xfers;
			n;
			n--, k_tmp++, u_tmp++) {
		if (u_tmp->rx_buf) {
			if (copy_to_user((u8 __user *)
					(uintptr_t) u_tmp->rx_buf, k_tmp->rx_buf,
					u_tmp->len)) {
				status = -EFAULT;
				goto done;
			}
		}
	}
	status = total;

done:
	kfree(k_xfers);
	return status;
}

static struct spi_ioc_transfer *
spidev_get_ioc_message(unsigned int cmd, struct spi_ioc_transfer __user *u_ioc,
		unsigned *n_ioc)
{
	u32	tmp;

	/* Check type, command number and direction */
	if (_IOC_TYPE(cmd) != SPI_IOC_MAGIC
			|| _IOC_NR(cmd) != _IOC_NR(SPI_IOC_MESSAGE(0))
			|| _IOC_DIR(cmd) != _IOC_WRITE)
		return ERR_PTR(-ENOTTY);

	tmp = _IOC_SIZE(cmd);
	if ((tmp % sizeof(struct spi_ioc_transfer)) != 0)
		return ERR_PTR(-EINVAL);
	*n_ioc = tmp / sizeof(struct spi_ioc_transfer);
	if (*n_ioc == 0)
		return NULL;

	/* copy into scratch area */
	return memdup_user(u_ioc, tmp);
}

static long
spidev_ioctl(struct file *filp, unsigned int cmd, unsigned long arg)
{
	int			retval = 0;
	struct spidev_data	*spidev;
	struct spi_device	*spi;
	u32			tmp;
	unsigned		n_ioc;
	struct spi_ioc_transfer	*ioc;

	/* Check type and command number */
	if (_IOC_TYPE(cmd) != SPI_IOC_MAGIC)
		return -ENOTTY;

	/* guard against device removal before, or while,
	 * we issue this ioctl.
	 */
	spidev = filp->private_data;
	spin_lock_irq(&spidev->spi_lock);
	spi = spi_dev_get(spidev->spi);
	spin_unlock_irq(&spidev->spi_lock);

	if (spi == NULL)
		return -ESHUTDOWN;

	/* use the buffer lock here for triple duty:
	 *  - prevent I/O (from us) so calling spi_setup() is safe;
	 *  - prevent concurrent SPI_IOC_WR_* from morphing
	 *    data fields while SPI_IOC_RD_* reads them;
	 *  - SPI_IOC_MESSAGE needs the buffer locked "normally".
	 */
	mutex_lock(&spidev->buf_lock);

	switch (cmd) {
	/* read requests */
	case SPI_IOC_RD_MODE:
	case SPI_IOC_RD_MODE32:
		tmp = spi->mode;

		{
			struct spi_controller *ctlr = spi->controller;

			if (ctlr->use_gpio_descriptors && ctlr->cs_gpiods &&
			    ctlr->cs_gpiods[spi->chip_select])
				tmp &= ~SPI_CS_HIGH;
		}

		if (cmd == SPI_IOC_RD_MODE)
			retval = put_user(tmp & SPI_MODE_MASK,
					  (__u8 __user *)arg);
		else
			retval = put_user(tmp & SPI_MODE_MASK,
					  (__u32 __user *)arg);
		break;
	case SPI_IOC_RD_LSB_FIRST:
		retval = put_user((spi->mode & SPI_LSB_FIRST) ?  1 : 0,
					(__u8 __user *)arg);
		break;
	case SPI_IOC_RD_BITS_PER_WORD:
		retval = put_user(spi->bits_per_word, (__u8 __user *)arg);
		break;
	case SPI_IOC_RD_MAX_SPEED_HZ:
		retval = put_user(spidev->speed_hz, (__u32 __user *)arg);
		break;

	/* write requests */
	case SPI_IOC_WR_MODE:
	case SPI_IOC_WR_MODE32:
		if (cmd == SPI_IOC_WR_MODE)
			retval = get_user(tmp, (u8 __user *)arg);
		else
			retval = get_user(tmp, (u32 __user *)arg);
		if (retval == 0) {
			struct spi_controller *ctlr = spi->controller;
			u32	save = spi->mode;

			if (tmp & ~SPI_MODE_MASK) {
				retval = -EINVAL;
				break;
			}

			if (ctlr->use_gpio_descriptors && ctlr->cs_gpiods &&
			    ctlr->cs_gpiods[spi->chip_select])
				tmp |= SPI_CS_HIGH;

			tmp |= spi->mode & ~SPI_MODE_MASK;
			spi->mode = (u16)tmp;
			retval = spi_setup(spi);
			if (retval < 0)
				spi->mode = save;
			else
				dev_dbg(&spi->dev, "spi mode %x\n", tmp);
		}
		break;
	case SPI_IOC_WR_LSB_FIRST:
		retval = get_user(tmp, (__u8 __user *)arg);
		if (retval == 0) {
			u32	save = spi->mode;

			if (tmp)
				spi->mode |= SPI_LSB_FIRST;
			else
				spi->mode &= ~SPI_LSB_FIRST;
			retval = spi_setup(spi);
			if (retval < 0)
				spi->mode = save;
			else
				dev_dbg(&spi->dev, "%csb first\n",
						tmp ? 'l' : 'm');
		}
		break;
	case SPI_IOC_WR_BITS_PER_WORD:
		retval = get_user(tmp, (__u8 __user *)arg);
		if (retval == 0) {
			u8	save = spi->bits_per_word;

			spi->bits_per_word = tmp;
			retval = spi_setup(spi);
			if (retval < 0)
				spi->bits_per_word = save;
			else
				dev_dbg(&spi->dev, "%d bits per word\n", tmp);
		}
		break;
	case SPI_IOC_WR_MAX_SPEED_HZ:
		retval = get_user(tmp, (__u32 __user *)arg);
		if (retval == 0) {
			u32	save = spi->max_speed_hz;

			spi->max_speed_hz = tmp;
			retval = spi_setup(spi);
			if (retval == 0) {
				spidev->speed_hz = tmp;
				dev_dbg(&spi->dev, "%d Hz (max)\n",
					spidev->speed_hz);
			}
			spi->max_speed_hz = save;
		}
		break;

	default:
		/* segmented and/or full-duplex I/O request */
		/* Check message and copy into scratch area */
		ioc = spidev_get_ioc_message(cmd,
				(struct spi_ioc_transfer __user *)arg, &n_ioc);
		if (IS_ERR(ioc)) {
			retval = PTR_ERR(ioc);
			break;
		}
		if (!ioc)
			break;	/* n_ioc is also 0 */

		/* translate to spi_message, execute */
		retval = spidev_message(spidev, ioc, n_ioc);
		kfree(ioc);
		break;
	}

	mutex_unlock(&spidev->buf_lock);
	spi_dev_put(spi);
	return retval;
}

#ifdef CONFIG_COMPAT
static long
spidev_compat_ioc_message(struct file *filp, unsigned int cmd,
		unsigned long arg)
{
	struct spi_ioc_transfer __user	*u_ioc;
	int				retval = 0;
	struct spidev_data		*spidev;
	struct spi_device		*spi;
	unsigned			n_ioc, n;
	struct spi_ioc_transfer		*ioc;

	u_ioc = (struct spi_ioc_transfer __user *) compat_ptr(arg);

	/* guard against device removal before, or while,
	 * we issue this ioctl.
	 */
	spidev = filp->private_data;
	spin_lock_irq(&spidev->spi_lock);
	spi = spi_dev_get(spidev->spi);
	spin_unlock_irq(&spidev->spi_lock);

	if (spi == NULL)
		return -ESHUTDOWN;

	/* SPI_IOC_MESSAGE needs the buffer locked "normally" */
	mutex_lock(&spidev->buf_lock);

	/* Check message and copy into scratch area */
	ioc = spidev_get_ioc_message(cmd, u_ioc, &n_ioc);
	if (IS_ERR(ioc)) {
		retval = PTR_ERR(ioc);
		goto done;
	}
	if (!ioc)
		goto done;	/* n_ioc is also 0 */

	/* Convert buffer pointers */
	for (n = 0; n < n_ioc; n++) {
		ioc[n].rx_buf = (uintptr_t) compat_ptr(ioc[n].rx_buf);
		ioc[n].tx_buf = (uintptr_t) compat_ptr(ioc[n].tx_buf);
	}

	/* translate to spi_message, execute */
	retval = spidev_message(spidev, ioc, n_ioc);
	kfree(ioc);

done:
	mutex_unlock(&spidev->buf_lock);
	spi_dev_put(spi);
	return retval;
}

static long
spidev_compat_ioctl(struct file *filp, unsigned int cmd, unsigned long arg)
{
	if (_IOC_TYPE(cmd) == SPI_IOC_MAGIC
			&& _IOC_NR(cmd) == _IOC_NR(SPI_IOC_MESSAGE(0))
			&& _IOC_DIR(cmd) == _IOC_WRITE)
		return spidev_compat_ioc_message(filp, cmd, arg);

	return spidev_ioctl(filp, cmd, (unsigned long)compat_ptr(arg));
}
#else
#define spidev_compat_ioctl NULL
#endif /* CONFIG_COMPAT */

static int spidev_open(struct inode *inode, struct file *filp)
{
	struct spidev_data	*spidev;
	int			status = -ENXIO;

	mutex_lock(&device_list_lock);

	list_for_each_entry(spidev, &device_list, device_entry) {
		if (spidev->devt == inode->i_rdev) {
			status = 0;
			break;
		}
	}

	if (status) {
		pr_debug("spidev: nothing for minor %d\n", iminor(inode));
		goto err_find_dev;
	}

	if (!spidev->tx_buffer) {
		spidev->tx_buffer = kmalloc(bufsiz, GFP_KERNEL);
		if (!spidev->tx_buffer) {
			status = -ENOMEM;
			goto err_find_dev;
		}
	}

	if (!spidev->rx_buffer) {
		spidev->rx_buffer = kmalloc(bufsiz, GFP_KERNEL);
		if (!spidev->rx_buffer) {
			status = -ENOMEM;
			goto err_alloc_rx_buf;
		}
	}

	spidev->users++;
	filp->private_data = spidev;
	stream_open(inode, filp);

	mutex_unlock(&device_list_lock);
	return 0;

err_alloc_rx_buf:
	kfree(spidev->tx_buffer);
	spidev->tx_buffer = NULL;
err_find_dev:
	mutex_unlock(&device_list_lock);
	return status;
}

static int spidev_release(struct inode *inode, struct file *filp)
{
	struct spidev_data	*spidev;
	int			dofree;

	mutex_lock(&device_list_lock);
	spidev = filp->private_data;
	filp->private_data = NULL;

	spin_lock_irq(&spidev->spi_lock);
	/* ... after we unbound from the underlying device? */
	dofree = (spidev->spi == NULL);
	spin_unlock_irq(&spidev->spi_lock);

	/* last close? */
	spidev->users--;
	if (!spidev->users) {

		kfree(spidev->tx_buffer);
		spidev->tx_buffer = NULL;

		kfree(spidev->rx_buffer);
		spidev->rx_buffer = NULL;

		if (dofree)
			kfree(spidev);
		else
			spidev->speed_hz = spidev->spi->max_speed_hz;
	}
#ifdef CONFIG_SPI_SLAVE
	if (!dofree)
		spi_slave_abort(spidev->spi);
#endif
	mutex_unlock(&device_list_lock);

	return 0;
}

static const struct file_operations spidev_fops = {
	.owner =	THIS_MODULE,
	/* REVISIT switch to aio primitives, so that userspace
	 * gets more complete API coverage.  It'll simplify things
	 * too, except for the locking.
	 */
	.write =	spidev_write,
	.read =		spidev_read,
	.unlocked_ioctl = spidev_ioctl,
	.compat_ioctl = spidev_compat_ioctl,
	.open =		spidev_open,
	.release =	spidev_release,
	.llseek =	no_llseek,
};

/*-------------------------------------------------------------------------*/

/* The main reason to have this class is to make mdev/udev create the
 * /dev/spidevB.C character device nodes exposing our userspace API.
 * It also simplifies memory management.
 */

static struct class *spidev_class;

static const struct spi_device_id spidev_spi_ids[] = {
	{ .name = "bh2228fv" },
	{ .name = "dh2228fv" },
	{ .name = "ltc2488" },
	{ .name = "sx1301" },
	{ .name = "bk4" },
	{ .name = "dhcom-board" },
	{ .name = "m53cpld" },
	{ .name = "spi-petra" },
	{ .name = "spi-authenta" },
	{ .name = "em3581" },
	{},
};
MODULE_DEVICE_TABLE(spi, spidev_spi_ids);

/*
 * spidev should never be referenced in DT without a specific compatible string,
 * it is a Linux implementation thing rather than a description of the hardware.
 */
static int spidev_of_check(struct device *dev)
{
	if (device_property_match_string(dev, "compatible", "spidev") < 0)
		return 0;

	dev_err(dev, "spidev listed directly in DT is not supported\n");
	return -EINVAL;
}

static const struct of_device_id spidev_dt_ids[] = {
<<<<<<< HEAD
	{ .compatible = "rohm,dh2228fv" },
	{ .compatible = "lineartechnology,ltc2488" },
	{ .compatible = "semtech,sx1301" },
	{ .compatible = "lwn,bk4" },
	{ .compatible = "dh,dhcom-board" },
	{ .compatible = "menlo,m53cpld" },
	{ .compatible = "cisco,spi-petra" },
	{ .compatible = "micron,spi-authenta" },
	/* avoids warning "buggy DT: spidev listed directly in DT" */
	{ .compatible = "spidev" },
=======
	{ .compatible = "cisco,spi-petra", .data = &spidev_of_check },
	{ .compatible = "dh,dhcom-board", .data = &spidev_of_check },
	{ .compatible = "lineartechnology,ltc2488", .data = &spidev_of_check },
	{ .compatible = "lwn,bk4", .data = &spidev_of_check },
	{ .compatible = "menlo,m53cpld", .data = &spidev_of_check },
	{ .compatible = "micron,spi-authenta", .data = &spidev_of_check },
	{ .compatible = "rohm,bh2228fv", .data = &spidev_of_check },
	{ .compatible = "rohm,dh2228fv", .data = &spidev_of_check },
	{ .compatible = "semtech,sx1301", .data = &spidev_of_check },
	{ .compatible = "silabs,em3581", .data = &spidev_of_check },
>>>>>>> fa93fa65
	{},
};
MODULE_DEVICE_TABLE(of, spidev_dt_ids);

/* Dummy SPI devices not to be used in production systems */
static int spidev_acpi_check(struct device *dev)
{
	dev_warn(dev, "do not use this driver in production systems!\n");
	return 0;
}

static const struct acpi_device_id spidev_acpi_ids[] = {
	/*
	 * The ACPI SPT000* devices are only meant for development and
	 * testing. Systems used in production should have a proper ACPI
	 * description of the connected peripheral and they should also use
	 * a proper driver instead of poking directly to the SPI bus.
	 */
	{ "SPT0001", (kernel_ulong_t)&spidev_acpi_check },
	{ "SPT0002", (kernel_ulong_t)&spidev_acpi_check },
	{ "SPT0003", (kernel_ulong_t)&spidev_acpi_check },
	{},
};
MODULE_DEVICE_TABLE(acpi, spidev_acpi_ids);

/*-------------------------------------------------------------------------*/

static int spidev_probe(struct spi_device *spi)
{
	int (*match)(struct device *dev);
	struct spidev_data	*spidev;
	int			status;
	unsigned long		minor;

<<<<<<< HEAD
	/*
	 * spidev should never be referenced in DT without a specific
	 * compatible string, it is a Linux implementation thing
	 * rather than a description of the hardware.
	 */
	if (spi->dev.of_node && !of_match_device(spidev_dt_ids, &spi->dev)) {
		dev_err(&spi->dev, "buggy DT: spidev listed directly in DT\n");
		WARN_ON(spi->dev.of_node &&
			!of_match_device(spidev_dt_ids, &spi->dev));
	}

	spidev_probe_acpi(spi);
=======
	match = device_get_match_data(&spi->dev);
	if (match) {
		status = match(&spi->dev);
		if (status)
			return status;
	}
>>>>>>> fa93fa65

	/* Allocate driver data */
	spidev = kzalloc(sizeof(*spidev), GFP_KERNEL);
	if (!spidev)
		return -ENOMEM;

	/* Initialize the driver data */
	spidev->spi = spi;
	spin_lock_init(&spidev->spi_lock);
	mutex_init(&spidev->buf_lock);

	INIT_LIST_HEAD(&spidev->device_entry);

	/* If we can allocate a minor number, hook up this device.
	 * Reusing minors is fine so long as udev or mdev is working.
	 */
	mutex_lock(&device_list_lock);
	minor = find_first_zero_bit(minors, N_SPI_MINORS);
	if (minor < N_SPI_MINORS) {
		struct device *dev;

		spidev->devt = MKDEV(SPIDEV_MAJOR, minor);
		dev = device_create(spidev_class, &spi->dev, spidev->devt,
				    spidev, "spidev%d.%d",
				    spi->master->bus_num, spi->chip_select);
		status = PTR_ERR_OR_ZERO(dev);
	} else {
		dev_dbg(&spi->dev, "no minor number available!\n");
		status = -ENODEV;
	}
	if (status == 0) {
		set_bit(minor, minors);
		list_add(&spidev->device_entry, &device_list);
	}
	mutex_unlock(&device_list_lock);

	spidev->speed_hz = spi->max_speed_hz;

	if (status == 0)
		spi_set_drvdata(spi, spidev);
	else
		kfree(spidev);

	return status;
}

static int spidev_remove(struct spi_device *spi)
{
	struct spidev_data	*spidev = spi_get_drvdata(spi);

	/* prevent new opens */
	mutex_lock(&device_list_lock);
	/* make sure ops on existing fds can abort cleanly */
	spin_lock_irq(&spidev->spi_lock);
	spidev->spi = NULL;
	spin_unlock_irq(&spidev->spi_lock);

	list_del(&spidev->device_entry);
	device_destroy(spidev_class, spidev->devt);
	clear_bit(MINOR(spidev->devt), minors);
	if (spidev->users == 0)
		kfree(spidev);
	mutex_unlock(&device_list_lock);

	return 0;
}

static struct spi_driver spidev_spi_driver = {
	.driver = {
		.name =		"spidev",
		.of_match_table = spidev_dt_ids,
		.acpi_match_table = spidev_acpi_ids,
	},
	.probe =	spidev_probe,
	.remove =	spidev_remove,
	.id_table =	spidev_spi_ids,

	/* NOTE:  suspend/resume methods are not necessary here.
	 * We don't do anything except pass the requests to/from
	 * the underlying controller.  The refrigerator handles
	 * most issues; the controller driver handles the rest.
	 */
};

/*-------------------------------------------------------------------------*/

static int __init spidev_init(void)
{
	int status;

	/* Claim our 256 reserved device numbers.  Then register a class
	 * that will key udev/mdev to add/remove /dev nodes.  Last, register
	 * the driver which manages those device numbers.
	 */
	BUILD_BUG_ON(N_SPI_MINORS > 256);
	status = register_chrdev(SPIDEV_MAJOR, "spi", &spidev_fops);
	if (status < 0)
		return status;

	spidev_class = class_create(THIS_MODULE, "spidev");
	if (IS_ERR(spidev_class)) {
		unregister_chrdev(SPIDEV_MAJOR, spidev_spi_driver.driver.name);
		return PTR_ERR(spidev_class);
	}

	status = spi_register_driver(&spidev_spi_driver);
	if (status < 0) {
		class_destroy(spidev_class);
		unregister_chrdev(SPIDEV_MAJOR, spidev_spi_driver.driver.name);
	}
	return status;
}
module_init(spidev_init);

static void __exit spidev_exit(void)
{
	spi_unregister_driver(&spidev_spi_driver);
	class_destroy(spidev_class);
	unregister_chrdev(SPIDEV_MAJOR, spidev_spi_driver.driver.name);
}
module_exit(spidev_exit);

MODULE_AUTHOR("Andrea Paterniani, <a.paterniani@swapp-eng.it>");
MODULE_DESCRIPTION("User mode SPI device interface");
MODULE_LICENSE("GPL");
MODULE_ALIAS("spi:spidev");<|MERGE_RESOLUTION|>--- conflicted
+++ resolved
@@ -710,18 +710,6 @@
 }
 
 static const struct of_device_id spidev_dt_ids[] = {
-<<<<<<< HEAD
-	{ .compatible = "rohm,dh2228fv" },
-	{ .compatible = "lineartechnology,ltc2488" },
-	{ .compatible = "semtech,sx1301" },
-	{ .compatible = "lwn,bk4" },
-	{ .compatible = "dh,dhcom-board" },
-	{ .compatible = "menlo,m53cpld" },
-	{ .compatible = "cisco,spi-petra" },
-	{ .compatible = "micron,spi-authenta" },
-	/* avoids warning "buggy DT: spidev listed directly in DT" */
-	{ .compatible = "spidev" },
-=======
 	{ .compatible = "cisco,spi-petra", .data = &spidev_of_check },
 	{ .compatible = "dh,dhcom-board", .data = &spidev_of_check },
 	{ .compatible = "lineartechnology,ltc2488", .data = &spidev_of_check },
@@ -732,7 +720,8 @@
 	{ .compatible = "rohm,dh2228fv", .data = &spidev_of_check },
 	{ .compatible = "semtech,sx1301", .data = &spidev_of_check },
 	{ .compatible = "silabs,em3581", .data = &spidev_of_check },
->>>>>>> fa93fa65
+	/* avoids warning "buggy DT: spidev listed directly in DT" */
+	{ .compatible = "spidev" },
 	{},
 };
 MODULE_DEVICE_TABLE(of, spidev_dt_ids);
@@ -767,27 +756,12 @@
 	int			status;
 	unsigned long		minor;
 
-<<<<<<< HEAD
-	/*
-	 * spidev should never be referenced in DT without a specific
-	 * compatible string, it is a Linux implementation thing
-	 * rather than a description of the hardware.
-	 */
-	if (spi->dev.of_node && !of_match_device(spidev_dt_ids, &spi->dev)) {
-		dev_err(&spi->dev, "buggy DT: spidev listed directly in DT\n");
-		WARN_ON(spi->dev.of_node &&
-			!of_match_device(spidev_dt_ids, &spi->dev));
-	}
-
-	spidev_probe_acpi(spi);
-=======
 	match = device_get_match_data(&spi->dev);
 	if (match) {
 		status = match(&spi->dev);
 		if (status)
 			return status;
 	}
->>>>>>> fa93fa65
 
 	/* Allocate driver data */
 	spidev = kzalloc(sizeof(*spidev), GFP_KERNEL);
