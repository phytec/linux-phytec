/*
 *  Intel HID event & 5 button array driver
 *
 *  Copyright (C) 2015 Alex Hung <alex.hung@canonical.com>
 *  Copyright (C) 2015 Andrew Lutomirski <luto@kernel.org>
 *
 *  This program is free software; you can redistribute it and/or modify
 *  it under the terms of the GNU General Public License as published by
 *  the Free Software Foundation; either version 2 of the License, or
 *  (at your option) any later version.
 *
 *  This program is distributed in the hope that it will be useful,
 *  but WITHOUT ANY WARRANTY; without even the implied warranty of
 *  MERCHANTABILITY or FITNESS FOR A PARTICULAR PURPOSE.  See the
 *  GNU General Public License for more details.
 *
 */

#include <linux/kernel.h>
#include <linux/module.h>
#include <linux/init.h>
#include <linux/input.h>
#include <linux/platform_device.h>
#include <linux/input/sparse-keymap.h>
#include <linux/acpi.h>
#include <linux/suspend.h>
#include <acpi/acpi_bus.h>

MODULE_LICENSE("GPL");
MODULE_AUTHOR("Alex Hung");

static const struct acpi_device_id intel_hid_ids[] = {
	{"INT33D5", 0},
	{"", 0},
};

/* In theory, these are HID usages. */
static const struct key_entry intel_hid_keymap[] = {
	/* 1: LSuper (Page 0x07, usage 0xE3) -- unclear what to do */
	/* 2: Toggle SW_ROTATE_LOCK -- easy to implement if seen in wild */
	{ KE_KEY, 3, { KEY_NUMLOCK } },
	{ KE_KEY, 4, { KEY_HOME } },
	{ KE_KEY, 5, { KEY_END } },
	{ KE_KEY, 6, { KEY_PAGEUP } },
	{ KE_KEY, 7, { KEY_PAGEDOWN } },
	{ KE_KEY, 8, { KEY_RFKILL } },
	{ KE_KEY, 9, { KEY_POWER } },
	{ KE_KEY, 11, { KEY_SLEEP } },
	/* 13 has two different meanings in the spec -- ignore it. */
	{ KE_KEY, 14, { KEY_STOPCD } },
	{ KE_KEY, 15, { KEY_PLAYPAUSE } },
	{ KE_KEY, 16, { KEY_MUTE } },
	{ KE_KEY, 17, { KEY_VOLUMEUP } },
	{ KE_KEY, 18, { KEY_VOLUMEDOWN } },
	{ KE_KEY, 19, { KEY_BRIGHTNESSUP } },
	{ KE_KEY, 20, { KEY_BRIGHTNESSDOWN } },
	/* 27: wake -- needs special handling */
	{ KE_END },
};

/* 5 button array notification value. */
static const struct key_entry intel_array_keymap[] = {
	{ KE_KEY,    0xC2, { KEY_LEFTMETA } },                /* Press */
	{ KE_IGNORE, 0xC3, { KEY_LEFTMETA } },                /* Release */
	{ KE_KEY,    0xC4, { KEY_VOLUMEUP } },                /* Press */
	{ KE_IGNORE, 0xC5, { KEY_VOLUMEUP } },                /* Release */
	{ KE_KEY,    0xC6, { KEY_VOLUMEDOWN } },              /* Press */
	{ KE_IGNORE, 0xC7, { KEY_VOLUMEDOWN } },              /* Release */
	{ KE_SW,     0xC8, { .sw = { SW_ROTATE_LOCK, 1 } } }, /* Press */
	{ KE_SW,     0xC9, { .sw = { SW_ROTATE_LOCK, 0 } } }, /* Release */
	{ KE_KEY,    0xCE, { KEY_POWER } },                   /* Press */
	{ KE_IGNORE, 0xCF, { KEY_POWER } },                   /* Release */
	{ KE_END },
};

struct intel_hid_priv {
	struct input_dev *input_dev;
	struct input_dev *array;
	bool wakeup_mode;
};

static int intel_hid_set_enable(struct device *device, bool enable)
{
	acpi_status status;

	status = acpi_execute_simple_method(ACPI_HANDLE(device), "HDSM",
					    enable);
	if (ACPI_FAILURE(status)) {
		dev_warn(device, "failed to %sable hotkeys\n",
			 enable ? "en" : "dis");
		return -EIO;
	}

	return 0;
}

static void intel_button_array_enable(struct device *device, bool enable)
{
	struct intel_hid_priv *priv = dev_get_drvdata(device);
	acpi_handle handle = ACPI_HANDLE(device);
	unsigned long long button_cap;
	acpi_status status;

	if (!priv->array)
		return;

	/* Query supported platform features */
	status = acpi_evaluate_integer(handle, "BTNC", NULL, &button_cap);
	if (ACPI_FAILURE(status)) {
		dev_warn(device, "failed to get button capability\n");
		return;
	}

	/* Enable|disable features - power button is always enabled */
	status = acpi_execute_simple_method(handle, "BTNE",
					    enable ? button_cap : 1);
	if (ACPI_FAILURE(status))
		dev_warn(device, "failed to set button capability\n");
}

static int intel_hid_pm_prepare(struct device *device)
{
	struct intel_hid_priv *priv = dev_get_drvdata(device);

	priv->wakeup_mode = true;
	return 0;
}

static int intel_hid_pl_suspend_handler(struct device *device)
{
	if (pm_suspend_via_firmware()) {
		intel_hid_set_enable(device, false);
		intel_button_array_enable(device, false);
	}
	return 0;
}

static int intel_hid_pl_resume_handler(struct device *device)
{
	struct intel_hid_priv *priv = dev_get_drvdata(device);

	priv->wakeup_mode = false;
	if (pm_resume_via_firmware()) {
		intel_hid_set_enable(device, true);
		intel_button_array_enable(device, true);
	}
	return 0;
}

static const struct dev_pm_ops intel_hid_pl_pm_ops = {
	.prepare = intel_hid_pm_prepare,
	.freeze  = intel_hid_pl_suspend_handler,
	.thaw  = intel_hid_pl_resume_handler,
	.restore  = intel_hid_pl_resume_handler,
	.suspend  = intel_hid_pl_suspend_handler,
	.resume  = intel_hid_pl_resume_handler,
};

static int intel_hid_input_setup(struct platform_device *device)
{
	struct intel_hid_priv *priv = dev_get_drvdata(&device->dev);
	int ret;

	priv->input_dev = devm_input_allocate_device(&device->dev);
	if (!priv->input_dev)
		return -ENOMEM;

	ret = sparse_keymap_setup(priv->input_dev, intel_hid_keymap, NULL);
	if (ret)
		return ret;

	priv->input_dev->name = "Intel HID events";
	priv->input_dev->id.bustype = BUS_HOST;

	return input_register_device(priv->input_dev);
}

static int intel_button_array_input_setup(struct platform_device *device)
{
	struct intel_hid_priv *priv = dev_get_drvdata(&device->dev);
	int ret;

	/* Setup input device for 5 button array */
	priv->array = devm_input_allocate_device(&device->dev);
	if (!priv->array)
		return -ENOMEM;

	ret = sparse_keymap_setup(priv->array, intel_array_keymap, NULL);
	if (ret)
		return ret;

	priv->array->name = "Intel HID 5 button array";
	priv->array->id.bustype = BUS_HOST;

	return input_register_device(priv->array);
}

static void notify_handler(acpi_handle handle, u32 event, void *context)
{
	struct platform_device *device = context;
	struct intel_hid_priv *priv = dev_get_drvdata(&device->dev);
	unsigned long long ev_index;
	acpi_status status;

	if (priv->wakeup_mode) {
<<<<<<< HEAD
=======
		/*
		 * Needed for wakeup from suspend-to-idle to work on some
		 * platforms that don't expose the 5-button array, but still
		 * send notifies with the power button event code to this
		 * device object on power button actions while suspended.
		 */
		if (event == 0xce)
			goto wakeup;

>>>>>>> bb176f67
		/* Wake up on 5-button array events only. */
		if (event == 0xc0 || !priv->array)
			return;

<<<<<<< HEAD
		if (sparse_keymap_entry_from_scancode(priv->array, event))
			pm_wakeup_hard_event(&device->dev);
		else
			dev_info(&device->dev, "unknown event 0x%x\n", event);

=======
		if (!sparse_keymap_entry_from_scancode(priv->array, event)) {
			dev_info(&device->dev, "unknown event 0x%x\n", event);
			return;
		}

wakeup:
		pm_wakeup_hard_event(&device->dev);
>>>>>>> bb176f67
		return;
	}

	/* 0xC0 is for HID events, other values are for 5 button array */
	if (event != 0xc0) {
		if (!priv->array ||
		    !sparse_keymap_report_event(priv->array, event, 1, true))
			dev_dbg(&device->dev, "unknown event 0x%x\n", event);
		return;
	}

	status = acpi_evaluate_integer(handle, "HDEM", NULL, &ev_index);
	if (ACPI_FAILURE(status)) {
		dev_warn(&device->dev, "failed to get event index\n");
		return;
	}

	if (!sparse_keymap_report_event(priv->input_dev, ev_index, 1, true))
		dev_dbg(&device->dev, "unknown event index 0x%llx\n",
			 ev_index);
}

static int intel_hid_probe(struct platform_device *device)
{
	acpi_handle handle = ACPI_HANDLE(&device->dev);
	unsigned long long event_cap, mode;
	struct intel_hid_priv *priv;
	acpi_status status;
	int err;

	status = acpi_evaluate_integer(handle, "HDMM", NULL, &mode);
	if (ACPI_FAILURE(status)) {
		dev_warn(&device->dev, "failed to read mode\n");
		return -ENODEV;
	}

	if (mode != 0) {
		/*
		 * This driver only implements "simple" mode.  There appear
		 * to be no other modes, but we should be paranoid and check
		 * for compatibility.
		 */
		dev_info(&device->dev, "platform is not in simple mode\n");
		return -ENODEV;
	}

	priv = devm_kzalloc(&device->dev, sizeof(*priv), GFP_KERNEL);
	if (!priv)
		return -ENOMEM;
	dev_set_drvdata(&device->dev, priv);

	err = intel_hid_input_setup(device);
	if (err) {
		pr_err("Failed to setup Intel HID hotkeys\n");
		return err;
	}

	/* Setup 5 button array */
	status = acpi_evaluate_integer(handle, "HEBC", NULL, &event_cap);
	if (ACPI_SUCCESS(status) && (event_cap & 0x20000)) {
		dev_info(&device->dev, "platform supports 5 button array\n");
		err = intel_button_array_input_setup(device);
		if (err)
			pr_err("Failed to setup Intel 5 button array hotkeys\n");
	}

	status = acpi_install_notify_handler(handle,
					     ACPI_DEVICE_NOTIFY,
					     notify_handler,
					     device);
	if (ACPI_FAILURE(status))
		return -EBUSY;

	err = intel_hid_set_enable(&device->dev, true);
	if (err)
		goto err_remove_notify;

	if (priv->array) {
		intel_button_array_enable(&device->dev, true);

		/* Call button load method to enable HID power button */
		status = acpi_evaluate_object(handle, "BTNL", NULL, NULL);
		if (ACPI_FAILURE(status))
			dev_warn(&device->dev,
				 "failed to enable HID power button\n");
	}

	device_init_wakeup(&device->dev, true);
	return 0;

err_remove_notify:
	acpi_remove_notify_handler(handle, ACPI_DEVICE_NOTIFY, notify_handler);

	return err;
}

static int intel_hid_remove(struct platform_device *device)
{
	acpi_handle handle = ACPI_HANDLE(&device->dev);

	acpi_remove_notify_handler(handle, ACPI_DEVICE_NOTIFY, notify_handler);
	intel_hid_set_enable(&device->dev, false);
	intel_button_array_enable(&device->dev, false);

	/*
	 * Even if we failed to shut off the event stream, we can still
	 * safely detach from the device.
	 */
	return 0;
}

static struct platform_driver intel_hid_pl_driver = {
	.driver = {
		.name = "intel-hid",
		.acpi_match_table = intel_hid_ids,
		.pm = &intel_hid_pl_pm_ops,
	},
	.probe = intel_hid_probe,
	.remove = intel_hid_remove,
};
MODULE_DEVICE_TABLE(acpi, intel_hid_ids);

/*
 * Unfortunately, some laptops provide a _HID="INT33D5" device with
 * _CID="PNP0C02".  This causes the pnpacpi scan driver to claim the
 * ACPI node, so no platform device will be created.  The pnpacpi
 * driver rejects this device in subsequent processing, so no physical
 * node is created at all.
 *
 * As a workaround until the ACPI core figures out how to handle
 * this corner case, manually ask the ACPI platform device code to
 * claim the ACPI node.
 */
static acpi_status __init
check_acpi_dev(acpi_handle handle, u32 lvl, void *context, void **rv)
{
	const struct acpi_device_id *ids = context;
	struct acpi_device *dev;

	if (acpi_bus_get_device(handle, &dev) != 0)
		return AE_OK;

	if (acpi_match_device_ids(dev, ids) == 0)
		if (acpi_create_platform_device(dev, NULL))
			dev_info(&dev->dev,
				 "intel-hid: created platform device\n");

	return AE_OK;
}

static int __init intel_hid_init(void)
{
	acpi_walk_namespace(ACPI_TYPE_DEVICE, ACPI_ROOT_OBJECT,
			    ACPI_UINT32_MAX, check_acpi_dev, NULL,
			    (void *)intel_hid_ids, NULL);

	return platform_driver_register(&intel_hid_pl_driver);
}
module_init(intel_hid_init);

static void __exit intel_hid_exit(void)
{
	platform_driver_unregister(&intel_hid_pl_driver);
}
module_exit(intel_hid_exit);<|MERGE_RESOLUTION|>--- conflicted
+++ resolved
@@ -203,8 +203,6 @@
 	acpi_status status;
 
 	if (priv->wakeup_mode) {
-<<<<<<< HEAD
-=======
 		/*
 		 * Needed for wakeup from suspend-to-idle to work on some
 		 * platforms that don't expose the 5-button array, but still
@@ -214,18 +212,10 @@
 		if (event == 0xce)
 			goto wakeup;
 
->>>>>>> bb176f67
 		/* Wake up on 5-button array events only. */
 		if (event == 0xc0 || !priv->array)
 			return;
 
-<<<<<<< HEAD
-		if (sparse_keymap_entry_from_scancode(priv->array, event))
-			pm_wakeup_hard_event(&device->dev);
-		else
-			dev_info(&device->dev, "unknown event 0x%x\n", event);
-
-=======
 		if (!sparse_keymap_entry_from_scancode(priv->array, event)) {
 			dev_info(&device->dev, "unknown event 0x%x\n", event);
 			return;
@@ -233,7 +223,6 @@
 
 wakeup:
 		pm_wakeup_hard_event(&device->dev);
->>>>>>> bb176f67
 		return;
 	}
 
