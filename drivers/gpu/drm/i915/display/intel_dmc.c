/*
 * Copyright © 2014 Intel Corporation
 *
 * Permission is hereby granted, free of charge, to any person obtaining a
 * copy of this software and associated documentation files (the "Software"),
 * to deal in the Software without restriction, including without limitation
 * the rights to use, copy, modify, merge, publish, distribute, sublicense,
 * and/or sell copies of the Software, and to permit persons to whom the
 * Software is furnished to do so, subject to the following conditions:
 *
 * The above copyright notice and this permission notice (including the next
 * paragraph) shall be included in all copies or substantial portions of the
 * Software.
 *
 * THE SOFTWARE IS PROVIDED "AS IS", WITHOUT WARRANTY OF ANY KIND, EXPRESS OR
 * IMPLIED, INCLUDING BUT NOT LIMITED TO THE WARRANTIES OF MERCHANTABILITY,
 * FITNESS FOR A PARTICULAR PURPOSE AND NONINFRINGEMENT.  IN NO EVENT SHALL
 * THE AUTHORS OR COPYRIGHT HOLDERS BE LIABLE FOR ANY CLAIM, DAMAGES OR OTHER
 * LIABILITY, WHETHER IN AN ACTION OF CONTRACT, TORT OR OTHERWISE, ARISING
 * FROM, OUT OF OR IN CONNECTION WITH THE SOFTWARE OR THE USE OR OTHER DEALINGS
 * IN THE SOFTWARE.
 *
 */

#include <linux/firmware.h>

#include "i915_drv.h"
#include "i915_reg.h"
#include "intel_de.h"
#include "intel_dmc.h"
#include "intel_dmc_regs.h"

/**
 * DOC: DMC Firmware Support
 *
 * From gen9 onwards we have newly added DMC (Display microcontroller) in display
 * engine to save and restore the state of display engine when it enter into
 * low-power state and comes back to normal.
 */

#define DMC_VERSION(major, minor)	((major) << 16 | (minor))
#define DMC_VERSION_MAJOR(version)	((version) >> 16)
#define DMC_VERSION_MINOR(version)	((version) & 0xffff)

#define DMC_PATH(platform, major, minor) \
	"i915/"				 \
	__stringify(platform) "_dmc_ver" \
	__stringify(major) "_"		 \
	__stringify(minor) ".bin"

#define DISPLAY_VER13_DMC_MAX_FW_SIZE	0x20000

#define DISPLAY_VER12_DMC_MAX_FW_SIZE	ICL_DMC_MAX_FW_SIZE

#define ADLP_DMC_PATH			DMC_PATH(adlp, 2, 16)
#define ADLP_DMC_VERSION_REQUIRED	DMC_VERSION(2, 16)
MODULE_FIRMWARE(ADLP_DMC_PATH);

#define ADLS_DMC_PATH			DMC_PATH(adls, 2, 01)
#define ADLS_DMC_VERSION_REQUIRED	DMC_VERSION(2, 1)
MODULE_FIRMWARE(ADLS_DMC_PATH);

#define DG1_DMC_PATH			DMC_PATH(dg1, 2, 02)
#define DG1_DMC_VERSION_REQUIRED	DMC_VERSION(2, 2)
MODULE_FIRMWARE(DG1_DMC_PATH);

#define RKL_DMC_PATH			DMC_PATH(rkl, 2, 03)
#define RKL_DMC_VERSION_REQUIRED	DMC_VERSION(2, 3)
MODULE_FIRMWARE(RKL_DMC_PATH);

#define TGL_DMC_PATH			DMC_PATH(tgl, 2, 12)
#define TGL_DMC_VERSION_REQUIRED	DMC_VERSION(2, 12)
MODULE_FIRMWARE(TGL_DMC_PATH);

#define ICL_DMC_PATH			DMC_PATH(icl, 1, 09)
#define ICL_DMC_VERSION_REQUIRED	DMC_VERSION(1, 9)
#define ICL_DMC_MAX_FW_SIZE		0x6000
MODULE_FIRMWARE(ICL_DMC_PATH);

#define GLK_DMC_PATH			DMC_PATH(glk, 1, 04)
#define GLK_DMC_VERSION_REQUIRED	DMC_VERSION(1, 4)
#define GLK_DMC_MAX_FW_SIZE		0x4000
MODULE_FIRMWARE(GLK_DMC_PATH);

#define KBL_DMC_PATH			DMC_PATH(kbl, 1, 04)
#define KBL_DMC_VERSION_REQUIRED	DMC_VERSION(1, 4)
#define KBL_DMC_MAX_FW_SIZE		BXT_DMC_MAX_FW_SIZE
MODULE_FIRMWARE(KBL_DMC_PATH);

#define SKL_DMC_PATH			DMC_PATH(skl, 1, 27)
#define SKL_DMC_VERSION_REQUIRED	DMC_VERSION(1, 27)
#define SKL_DMC_MAX_FW_SIZE		BXT_DMC_MAX_FW_SIZE
MODULE_FIRMWARE(SKL_DMC_PATH);

#define BXT_DMC_PATH			DMC_PATH(bxt, 1, 07)
#define BXT_DMC_VERSION_REQUIRED	DMC_VERSION(1, 7)
#define BXT_DMC_MAX_FW_SIZE		0x3000
MODULE_FIRMWARE(BXT_DMC_PATH);

#define DMC_DEFAULT_FW_OFFSET		0xFFFFFFFF
#define PACKAGE_MAX_FW_INFO_ENTRIES	20
#define PACKAGE_V2_MAX_FW_INFO_ENTRIES	32
#define DMC_V1_MAX_MMIO_COUNT		8
#define DMC_V3_MAX_MMIO_COUNT		20
#define DMC_V1_MMIO_START_RANGE		0x80000

struct intel_css_header {
	/* 0x09 for DMC */
	u32 module_type;

	/* Includes the DMC specific header in dwords */
	u32 header_len;

	/* always value would be 0x10000 */
	u32 header_ver;

	/* Not used */
	u32 module_id;

	/* Not used */
	u32 module_vendor;

	/* in YYYYMMDD format */
	u32 date;

	/* Size in dwords (CSS_Headerlen + PackageHeaderLen + dmc FWsLen)/4 */
	u32 size;

	/* Not used */
	u32 key_size;

	/* Not used */
	u32 modulus_size;

	/* Not used */
	u32 exponent_size;

	/* Not used */
	u32 reserved1[12];

	/* Major Minor */
	u32 version;

	/* Not used */
	u32 reserved2[8];

	/* Not used */
	u32 kernel_header_info;
} __packed;

struct intel_fw_info {
	u8 reserved1;

	/* reserved on package_header version 1, must be 0 on version 2 */
	u8 dmc_id;

	/* Stepping (A, B, C, ..., *). * is a wildcard */
	char stepping;

	/* Sub-stepping (0, 1, ..., *). * is a wildcard */
	char substepping;

	u32 offset;
	u32 reserved2;
} __packed;

struct intel_package_header {
	/* DMC container header length in dwords */
	u8 header_len;

	/* 0x01, 0x02 */
	u8 header_ver;

	u8 reserved[10];

	/* Number of valid entries in the FWInfo array below */
	u32 num_entries;
} __packed;

struct intel_dmc_header_base {
	/* always value would be 0x40403E3E */
	u32 signature;

	/* DMC binary header length */
	u8 header_len;

	/* 0x01 */
	u8 header_ver;

	/* Reserved */
	u16 dmcc_ver;

	/* Major, Minor */
	u32 project;

	/* Firmware program size (excluding header) in dwords */
	u32 fw_size;

	/* Major Minor version */
	u32 fw_version;
} __packed;

struct intel_dmc_header_v1 {
	struct intel_dmc_header_base base;

	/* Number of valid MMIO cycles present. */
	u32 mmio_count;

	/* MMIO address */
	u32 mmioaddr[DMC_V1_MAX_MMIO_COUNT];

	/* MMIO data */
	u32 mmiodata[DMC_V1_MAX_MMIO_COUNT];

	/* FW filename  */
	char dfile[32];

	u32 reserved1[2];
} __packed;

struct intel_dmc_header_v3 {
	struct intel_dmc_header_base base;

	/* DMC RAM start MMIO address */
	u32 start_mmioaddr;

	u32 reserved[9];

	/* FW filename */
	char dfile[32];

	/* Number of valid MMIO cycles present. */
	u32 mmio_count;

	/* MMIO address */
	u32 mmioaddr[DMC_V3_MAX_MMIO_COUNT];

	/* MMIO data */
	u32 mmiodata[DMC_V3_MAX_MMIO_COUNT];
} __packed;

struct stepping_info {
	char stepping;
	char substepping;
};

bool intel_dmc_has_payload(struct drm_i915_private *i915)
{
	return i915->dmc.dmc_info[DMC_FW_MAIN].payload;
}

static const struct stepping_info *
intel_get_stepping_info(struct drm_i915_private *i915,
			struct stepping_info *si)
{
	const char *step_name = intel_step_name(RUNTIME_INFO(i915)->step.display_step);

	si->stepping = step_name[0];
	si->substepping = step_name[1];
	return si;
}

static void gen9_set_dc_state_debugmask(struct drm_i915_private *dev_priv)
{
	/* The below bit doesn't need to be cleared ever afterwards */
	intel_de_rmw(dev_priv, DC_STATE_DEBUG, 0,
		     DC_STATE_DEBUG_MASK_CORES | DC_STATE_DEBUG_MASK_MEMORY_UP);
	intel_de_posting_read(dev_priv, DC_STATE_DEBUG);
}

/**
 * intel_dmc_load_program() - write the firmware from memory to register.
 * @dev_priv: i915 drm device.
 *
 * DMC firmware is read from a .bin file and kept in internal memory one time.
 * Everytime display comes back from low power state this function is called to
 * copy the firmware from internal memory to registers.
 */
void intel_dmc_load_program(struct drm_i915_private *dev_priv)
{
	struct intel_dmc *dmc = &dev_priv->dmc;
	u32 id, i;

	if (!intel_dmc_has_payload(dev_priv))
		return;

	assert_rpm_wakelock_held(&dev_priv->runtime_pm);

	preempt_disable();

	for (id = 0; id < DMC_FW_MAX; id++) {
		for (i = 0; i < dmc->dmc_info[id].dmc_fw_size; i++) {
			intel_uncore_write_fw(&dev_priv->uncore,
					      DMC_PROGRAM(dmc->dmc_info[id].start_mmioaddr, i),
					      dmc->dmc_info[id].payload[i]);
		}
	}

	preempt_enable();

	for (id = 0; id < DMC_FW_MAX; id++) {
		for (i = 0; i < dmc->dmc_info[id].mmio_count; i++) {
			intel_de_write(dev_priv, dmc->dmc_info[id].mmioaddr[i],
				       dmc->dmc_info[id].mmiodata[i]);
		}
	}

	dev_priv->dmc.dc_state = 0;

	gen9_set_dc_state_debugmask(dev_priv);
}

void assert_dmc_loaded(struct drm_i915_private *i915)
{
	drm_WARN_ONCE(&i915->drm,
		      !intel_de_read(i915, DMC_PROGRAM(i915->dmc.dmc_info[DMC_FW_MAIN].start_mmioaddr, 0)),
		      "DMC program storage start is NULL\n");
	drm_WARN_ONCE(&i915->drm, !intel_de_read(i915, DMC_SSP_BASE),
		      "DMC SSP Base Not fine\n");
	drm_WARN_ONCE(&i915->drm, !intel_de_read(i915, DMC_HTP_SKL),
		      "DMC HTP Not fine\n");
}

static bool fw_info_matches_stepping(const struct intel_fw_info *fw_info,
				     const struct stepping_info *si)
{
	if ((fw_info->substepping == '*' && si->stepping == fw_info->stepping) ||
	    (si->stepping == fw_info->stepping && si->substepping == fw_info->substepping) ||
	    /*
	     * If we don't find a more specific one from above two checks, we
	     * then check for the generic one to be sure to work even with
	     * "broken firmware"
	     */
	    (si->stepping == '*' && si->substepping == fw_info->substepping) ||
	    (fw_info->stepping == '*' && fw_info->substepping == '*'))
		return true;

	return false;
}

/*
 * Search fw_info table for dmc_offset to find firmware binary: num_entries is
 * already sanitized.
 */
static void dmc_set_fw_offset(struct intel_dmc *dmc,
			      const struct intel_fw_info *fw_info,
			      unsigned int num_entries,
			      const struct stepping_info *si,
			      u8 package_ver)
{
	unsigned int i, id;

	struct drm_i915_private *i915 = container_of(dmc, typeof(*i915), dmc);

	for (i = 0; i < num_entries; i++) {
		id = package_ver <= 1 ? DMC_FW_MAIN : fw_info[i].dmc_id;

		if (id >= DMC_FW_MAX) {
			drm_dbg(&i915->drm, "Unsupported firmware id: %u\n", id);
			continue;
		}

		/* More specific versions come first, so we don't even have to
		 * check for the stepping since we already found a previous FW
		 * for this id.
		 */
		if (dmc->dmc_info[id].present)
			continue;

		if (fw_info_matches_stepping(&fw_info[i], si)) {
			dmc->dmc_info[id].present = true;
			dmc->dmc_info[id].dmc_offset = fw_info[i].offset;
		}
	}
}

static bool dmc_mmio_addr_sanity_check(struct intel_dmc *dmc,
				       const u32 *mmioaddr, u32 mmio_count,
				       int header_ver, u8 dmc_id)
{
	struct drm_i915_private *i915 = container_of(dmc, typeof(*i915), dmc);
	u32 start_range, end_range;
	int i;

	if (dmc_id >= DMC_FW_MAX) {
		drm_warn(&i915->drm, "Unsupported firmware id %u\n", dmc_id);
		return false;
	}

	if (header_ver == 1) {
		start_range = DMC_MMIO_START_RANGE;
		end_range = DMC_MMIO_END_RANGE;
	} else if (dmc_id == DMC_FW_MAIN) {
		start_range = TGL_MAIN_MMIO_START;
		end_range = TGL_MAIN_MMIO_END;
	} else if (DISPLAY_VER(i915) >= 13) {
		start_range = ADLP_PIPE_MMIO_START;
		end_range = ADLP_PIPE_MMIO_END;
	} else if (DISPLAY_VER(i915) >= 12) {
		start_range = TGL_PIPE_MMIO_START(dmc_id);
		end_range = TGL_PIPE_MMIO_END(dmc_id);
	} else {
		drm_warn(&i915->drm, "Unknown mmio range for sanity check");
		return false;
	}

	for (i = 0; i < mmio_count; i++) {
		if (mmioaddr[i] < start_range || mmioaddr[i] > end_range)
			return false;
	}

	return true;
}

static u32 parse_dmc_fw_header(struct intel_dmc *dmc,
			       const struct intel_dmc_header_base *dmc_header,
			       size_t rem_size, u8 dmc_id)
{
	struct drm_i915_private *i915 = container_of(dmc, typeof(*i915), dmc);
	struct dmc_fw_info *dmc_info = &dmc->dmc_info[dmc_id];
	unsigned int header_len_bytes, dmc_header_size, payload_size, i;
	const u32 *mmioaddr, *mmiodata;
	u32 mmio_count, mmio_count_max, start_mmioaddr;
	u8 *payload;

	BUILD_BUG_ON(ARRAY_SIZE(dmc_info->mmioaddr) < DMC_V3_MAX_MMIO_COUNT ||
		     ARRAY_SIZE(dmc_info->mmioaddr) < DMC_V1_MAX_MMIO_COUNT);

	/*
	 * Check if we can access common fields, we will checkc again below
	 * after we have read the version
	 */
	if (rem_size < sizeof(struct intel_dmc_header_base))
		goto error_truncated;

	/* Cope with small differences between v1 and v3 */
	if (dmc_header->header_ver == 3) {
		const struct intel_dmc_header_v3 *v3 =
			(const struct intel_dmc_header_v3 *)dmc_header;

		if (rem_size < sizeof(struct intel_dmc_header_v3))
			goto error_truncated;

		mmioaddr = v3->mmioaddr;
		mmiodata = v3->mmiodata;
		mmio_count = v3->mmio_count;
		mmio_count_max = DMC_V3_MAX_MMIO_COUNT;
		/* header_len is in dwords */
		header_len_bytes = dmc_header->header_len * 4;
		start_mmioaddr = v3->start_mmioaddr;
		dmc_header_size = sizeof(*v3);
	} else if (dmc_header->header_ver == 1) {
		const struct intel_dmc_header_v1 *v1 =
			(const struct intel_dmc_header_v1 *)dmc_header;

		if (rem_size < sizeof(struct intel_dmc_header_v1))
			goto error_truncated;

		mmioaddr = v1->mmioaddr;
		mmiodata = v1->mmiodata;
		mmio_count = v1->mmio_count;
		mmio_count_max = DMC_V1_MAX_MMIO_COUNT;
		header_len_bytes = dmc_header->header_len;
		start_mmioaddr = DMC_V1_MMIO_START_RANGE;
		dmc_header_size = sizeof(*v1);
	} else {
		drm_err(&i915->drm, "Unknown DMC fw header version: %u\n",
			dmc_header->header_ver);
		return 0;
	}

	if (header_len_bytes != dmc_header_size) {
		drm_err(&i915->drm, "DMC firmware has wrong dmc header length "
			"(%u bytes)\n", header_len_bytes);
		return 0;
	}

	/* Cache the dmc header info. */
	if (mmio_count > mmio_count_max) {
		drm_err(&i915->drm, "DMC firmware has wrong mmio count %u\n", mmio_count);
		return 0;
	}

	if (!dmc_mmio_addr_sanity_check(dmc, mmioaddr, mmio_count,
					dmc_header->header_ver, dmc_id)) {
		drm_err(&i915->drm, "DMC firmware has Wrong MMIO Addresses\n");
		return 0;
	}

	for (i = 0; i < mmio_count; i++) {
		dmc_info->mmioaddr[i] = _MMIO(mmioaddr[i]);
		dmc_info->mmiodata[i] = mmiodata[i];
	}
	dmc_info->mmio_count = mmio_count;
	dmc_info->start_mmioaddr = start_mmioaddr;

	rem_size -= header_len_bytes;

	/* fw_size is in dwords, so multiplied by 4 to convert into bytes. */
	payload_size = dmc_header->fw_size * 4;
	if (rem_size < payload_size)
		goto error_truncated;

	if (payload_size > dmc->max_fw_size) {
		drm_err(&i915->drm, "DMC FW too big (%u bytes)\n", payload_size);
		return 0;
	}
	dmc_info->dmc_fw_size = dmc_header->fw_size;

	dmc_info->payload = kmalloc(payload_size, GFP_KERNEL);
	if (!dmc_info->payload)
		return 0;

	payload = (u8 *)(dmc_header) + header_len_bytes;
	memcpy(dmc_info->payload, payload, payload_size);

	return header_len_bytes + payload_size;

error_truncated:
	drm_err(&i915->drm, "Truncated DMC firmware, refusing.\n");
	return 0;
}

static u32
parse_dmc_fw_package(struct intel_dmc *dmc,
		     const struct intel_package_header *package_header,
		     const struct stepping_info *si,
		     size_t rem_size)
{
	struct drm_i915_private *i915 = container_of(dmc, typeof(*i915), dmc);
	u32 package_size = sizeof(struct intel_package_header);
	u32 num_entries, max_entries;
	const struct intel_fw_info *fw_info;

	if (rem_size < package_size)
		goto error_truncated;

	if (package_header->header_ver == 1) {
		max_entries = PACKAGE_MAX_FW_INFO_ENTRIES;
	} else if (package_header->header_ver == 2) {
		max_entries = PACKAGE_V2_MAX_FW_INFO_ENTRIES;
	} else {
		drm_err(&i915->drm, "DMC firmware has unknown header version %u\n",
			package_header->header_ver);
		return 0;
	}

	/*
	 * We should always have space for max_entries,
	 * even if not all are used
	 */
	package_size += max_entries * sizeof(struct intel_fw_info);
	if (rem_size < package_size)
		goto error_truncated;

	if (package_header->header_len * 4 != package_size) {
		drm_err(&i915->drm, "DMC firmware has wrong package header length "
			"(%u bytes)\n", package_size);
		return 0;
	}

	num_entries = package_header->num_entries;
	if (WARN_ON(package_header->num_entries > max_entries))
		num_entries = max_entries;

	fw_info = (const struct intel_fw_info *)
		((u8 *)package_header + sizeof(*package_header));
	dmc_set_fw_offset(dmc, fw_info, num_entries, si,
			  package_header->header_ver);

	/* dmc_offset is in dwords */
	return package_size;

error_truncated:
	drm_err(&i915->drm, "Truncated DMC firmware, refusing.\n");
	return 0;
}

/* Return number of bytes parsed or 0 on error */
static u32 parse_dmc_fw_css(struct intel_dmc *dmc,
			    struct intel_css_header *css_header,
			    size_t rem_size)
{
	struct drm_i915_private *i915 = container_of(dmc, typeof(*i915), dmc);

	if (rem_size < sizeof(struct intel_css_header)) {
		drm_err(&i915->drm, "Truncated DMC firmware, refusing.\n");
		return 0;
	}

	if (sizeof(struct intel_css_header) !=
	    (css_header->header_len * 4)) {
		drm_err(&i915->drm, "DMC firmware has wrong CSS header length "
			"(%u bytes)\n",
			(css_header->header_len * 4));
		return 0;
	}

	if (dmc->required_version &&
	    css_header->version != dmc->required_version) {
		drm_info(&i915->drm, "Refusing to load DMC firmware v%u.%u,"
			 " please use v%u.%u\n",
			 DMC_VERSION_MAJOR(css_header->version),
			 DMC_VERSION_MINOR(css_header->version),
			 DMC_VERSION_MAJOR(dmc->required_version),
			 DMC_VERSION_MINOR(dmc->required_version));
		return 0;
	}

	dmc->version = css_header->version;

	return sizeof(struct intel_css_header);
}

static void parse_dmc_fw(struct drm_i915_private *dev_priv,
			 const struct firmware *fw)
{
	struct intel_css_header *css_header;
	struct intel_package_header *package_header;
	struct intel_dmc_header_base *dmc_header;
	struct intel_dmc *dmc = &dev_priv->dmc;
	struct stepping_info display_info = { '*', '*'};
	const struct stepping_info *si = intel_get_stepping_info(dev_priv, &display_info);
	u32 readcount = 0;
	u32 r, offset;
	int id;

	if (!fw)
		return;

	/* Extract CSS Header information */
	css_header = (struct intel_css_header *)fw->data;
	r = parse_dmc_fw_css(dmc, css_header, fw->size);
	if (!r)
		return;

	readcount += r;

	/* Extract Package Header information */
	package_header = (struct intel_package_header *)&fw->data[readcount];
	r = parse_dmc_fw_package(dmc, package_header, si, fw->size - readcount);
	if (!r)
		return;

	readcount += r;

	for (id = 0; id < DMC_FW_MAX; id++) {
		if (!dev_priv->dmc.dmc_info[id].present)
			continue;

		offset = readcount + dmc->dmc_info[id].dmc_offset * 4;
		if (offset > fw->size) {
			drm_err(&dev_priv->drm, "Reading beyond the fw_size\n");
			continue;
		}

		dmc_header = (struct intel_dmc_header_base *)&fw->data[offset];
		parse_dmc_fw_header(dmc, dmc_header, fw->size - offset, id);
	}
}

static void intel_dmc_runtime_pm_get(struct drm_i915_private *dev_priv)
{
	drm_WARN_ON(&dev_priv->drm, dev_priv->dmc.wakeref);
	dev_priv->dmc.wakeref =
		intel_display_power_get(dev_priv, POWER_DOMAIN_INIT);
}

static void intel_dmc_runtime_pm_put(struct drm_i915_private *dev_priv)
{
	intel_wakeref_t wakeref __maybe_unused =
		fetch_and_zero(&dev_priv->dmc.wakeref);

	intel_display_power_put(dev_priv, POWER_DOMAIN_INIT, wakeref);
}

static void dmc_load_work_fn(struct work_struct *work)
{
	struct drm_i915_private *dev_priv;
	struct intel_dmc *dmc;
	const struct firmware *fw = NULL;

	dev_priv = container_of(work, typeof(*dev_priv), dmc.work);
	dmc = &dev_priv->dmc;

	request_firmware(&fw, dev_priv->dmc.fw_path, dev_priv->drm.dev);
	parse_dmc_fw(dev_priv, fw);

	if (intel_dmc_has_payload(dev_priv)) {
		intel_dmc_load_program(dev_priv);
		intel_dmc_runtime_pm_put(dev_priv);

		drm_info(&dev_priv->drm,
			 "Finished loading DMC firmware %s (v%u.%u)\n",
			 dev_priv->dmc.fw_path, DMC_VERSION_MAJOR(dmc->version),
			 DMC_VERSION_MINOR(dmc->version));
	} else {
		drm_notice(&dev_priv->drm,
			   "Failed to load DMC firmware %s."
			   " Disabling runtime power management.\n",
			   dmc->fw_path);
		drm_notice(&dev_priv->drm, "DMC firmware homepage: %s",
			   INTEL_UC_FIRMWARE_URL);
	}

	release_firmware(fw);
}

/**
 * intel_dmc_ucode_init() - initialize the firmware loading.
 * @dev_priv: i915 drm device.
 *
 * This function is called at the time of loading the display driver to read
 * firmware from a .bin file and copied into a internal memory.
 */
void intel_dmc_ucode_init(struct drm_i915_private *dev_priv)
{
	struct intel_dmc *dmc = &dev_priv->dmc;

	INIT_WORK(&dev_priv->dmc.work, dmc_load_work_fn);

	if (!HAS_DMC(dev_priv))
		return;

	/*
	 * Obtain a runtime pm reference, until DMC is loaded, to avoid entering
	 * runtime-suspend.
	 *
	 * On error, we return with the rpm wakeref held to prevent runtime
	 * suspend as runtime suspend *requires* a working DMC for whatever
	 * reason.
	 */
	intel_dmc_runtime_pm_get(dev_priv);

	if (IS_ALDERLAKE_P(dev_priv)) {
		dmc->fw_path = ADLP_DMC_PATH;
		dmc->required_version = ADLP_DMC_VERSION_REQUIRED;
		dmc->max_fw_size = DISPLAY_VER13_DMC_MAX_FW_SIZE;
	} else if (IS_ALDERLAKE_S(dev_priv)) {
		dmc->fw_path = ADLS_DMC_PATH;
		dmc->required_version = ADLS_DMC_VERSION_REQUIRED;
		dmc->max_fw_size = DISPLAY_VER12_DMC_MAX_FW_SIZE;
	} else if (IS_DG1(dev_priv)) {
		dmc->fw_path = DG1_DMC_PATH;
		dmc->required_version = DG1_DMC_VERSION_REQUIRED;
		dmc->max_fw_size = DISPLAY_VER12_DMC_MAX_FW_SIZE;
	} else if (IS_ROCKETLAKE(dev_priv)) {
		dmc->fw_path = RKL_DMC_PATH;
		dmc->required_version = RKL_DMC_VERSION_REQUIRED;
		dmc->max_fw_size = DISPLAY_VER12_DMC_MAX_FW_SIZE;
<<<<<<< HEAD
	} else if (DISPLAY_VER(dev_priv) >= 12) {
=======
	} else if (IS_TIGERLAKE(dev_priv)) {
>>>>>>> 88084a3d
		dmc->fw_path = TGL_DMC_PATH;
		dmc->required_version = TGL_DMC_VERSION_REQUIRED;
		dmc->max_fw_size = DISPLAY_VER12_DMC_MAX_FW_SIZE;
	} else if (DISPLAY_VER(dev_priv) == 11) {
		dmc->fw_path = ICL_DMC_PATH;
		dmc->required_version = ICL_DMC_VERSION_REQUIRED;
		dmc->max_fw_size = ICL_DMC_MAX_FW_SIZE;
	} else if (IS_GEMINILAKE(dev_priv)) {
		dmc->fw_path = GLK_DMC_PATH;
		dmc->required_version = GLK_DMC_VERSION_REQUIRED;
		dmc->max_fw_size = GLK_DMC_MAX_FW_SIZE;
	} else if (IS_KABYLAKE(dev_priv) ||
		   IS_COFFEELAKE(dev_priv) ||
		   IS_COMETLAKE(dev_priv)) {
		dmc->fw_path = KBL_DMC_PATH;
		dmc->required_version = KBL_DMC_VERSION_REQUIRED;
		dmc->max_fw_size = KBL_DMC_MAX_FW_SIZE;
	} else if (IS_SKYLAKE(dev_priv)) {
		dmc->fw_path = SKL_DMC_PATH;
		dmc->required_version = SKL_DMC_VERSION_REQUIRED;
		dmc->max_fw_size = SKL_DMC_MAX_FW_SIZE;
	} else if (IS_BROXTON(dev_priv)) {
		dmc->fw_path = BXT_DMC_PATH;
		dmc->required_version = BXT_DMC_VERSION_REQUIRED;
		dmc->max_fw_size = BXT_DMC_MAX_FW_SIZE;
	}

	if (dev_priv->params.dmc_firmware_path) {
		if (strlen(dev_priv->params.dmc_firmware_path) == 0) {
			dmc->fw_path = NULL;
			drm_info(&dev_priv->drm,
				 "Disabling DMC firmware and runtime PM\n");
			return;
		}

		dmc->fw_path = dev_priv->params.dmc_firmware_path;
		/* Bypass version check for firmware override. */
		dmc->required_version = 0;
	}

	if (!dmc->fw_path) {
		drm_dbg_kms(&dev_priv->drm,
			    "No known DMC firmware for platform, disabling runtime PM\n");
		return;
	}

	drm_dbg_kms(&dev_priv->drm, "Loading %s\n", dmc->fw_path);
	schedule_work(&dev_priv->dmc.work);
}

/**
 * intel_dmc_ucode_suspend() - prepare DMC firmware before system suspend
 * @dev_priv: i915 drm device
 *
 * Prepare the DMC firmware before entering system suspend. This includes
 * flushing pending work items and releasing any resources acquired during
 * init.
 */
void intel_dmc_ucode_suspend(struct drm_i915_private *dev_priv)
{
	if (!HAS_DMC(dev_priv))
		return;

	flush_work(&dev_priv->dmc.work);

	/* Drop the reference held in case DMC isn't loaded. */
	if (!intel_dmc_has_payload(dev_priv))
		intel_dmc_runtime_pm_put(dev_priv);
}

/**
 * intel_dmc_ucode_resume() - init DMC firmware during system resume
 * @dev_priv: i915 drm device
 *
 * Reinitialize the DMC firmware during system resume, reacquiring any
 * resources released in intel_dmc_ucode_suspend().
 */
void intel_dmc_ucode_resume(struct drm_i915_private *dev_priv)
{
	if (!HAS_DMC(dev_priv))
		return;

	/*
	 * Reacquire the reference to keep RPM disabled in case DMC isn't
	 * loaded.
	 */
	if (!intel_dmc_has_payload(dev_priv))
		intel_dmc_runtime_pm_get(dev_priv);
}

/**
 * intel_dmc_ucode_fini() - unload the DMC firmware.
 * @dev_priv: i915 drm device.
 *
 * Firmmware unloading includes freeing the internal memory and reset the
 * firmware loading status.
 */
void intel_dmc_ucode_fini(struct drm_i915_private *dev_priv)
{
	int id;

	if (!HAS_DMC(dev_priv))
		return;

	intel_dmc_ucode_suspend(dev_priv);
	drm_WARN_ON(&dev_priv->drm, dev_priv->dmc.wakeref);

	for (id = 0; id < DMC_FW_MAX; id++)
		kfree(dev_priv->dmc.dmc_info[id].payload);
}

void intel_dmc_print_error_state(struct drm_i915_error_state_buf *m,
				 struct drm_i915_private *i915)
{
	struct intel_dmc *dmc = &i915->dmc;

	if (!HAS_DMC(i915))
		return;

	i915_error_printf(m, "DMC loaded: %s\n",
			  str_yes_no(intel_dmc_has_payload(i915)));
	i915_error_printf(m, "DMC fw version: %d.%d\n",
			  DMC_VERSION_MAJOR(dmc->version),
			  DMC_VERSION_MINOR(dmc->version));
}

static int intel_dmc_debugfs_status_show(struct seq_file *m, void *unused)
{
	struct drm_i915_private *i915 = m->private;
	intel_wakeref_t wakeref;
	struct intel_dmc *dmc;
	i915_reg_t dc5_reg, dc6_reg = INVALID_MMIO_REG;

	if (!HAS_DMC(i915))
		return -ENODEV;

	dmc = &i915->dmc;

	wakeref = intel_runtime_pm_get(&i915->runtime_pm);

	seq_printf(m, "fw loaded: %s\n",
		   str_yes_no(intel_dmc_has_payload(i915)));
	seq_printf(m, "path: %s\n", dmc->fw_path);
	seq_printf(m, "Pipe A fw support: %s\n",
		   str_yes_no(GRAPHICS_VER(i915) >= 12));
	seq_printf(m, "Pipe A fw loaded: %s\n",
		   str_yes_no(dmc->dmc_info[DMC_FW_PIPEA].payload));
	seq_printf(m, "Pipe B fw support: %s\n",
		   str_yes_no(IS_ALDERLAKE_P(i915)));
	seq_printf(m, "Pipe B fw loaded: %s\n",
		   str_yes_no(dmc->dmc_info[DMC_FW_PIPEB].payload));

	if (!intel_dmc_has_payload(i915))
		goto out;

	seq_printf(m, "version: %d.%d\n", DMC_VERSION_MAJOR(dmc->version),
		   DMC_VERSION_MINOR(dmc->version));

	if (DISPLAY_VER(i915) >= 12) {
		if (IS_DGFX(i915)) {
			dc5_reg = DG1_DMC_DEBUG_DC5_COUNT;
		} else {
			dc5_reg = TGL_DMC_DEBUG_DC5_COUNT;
			dc6_reg = TGL_DMC_DEBUG_DC6_COUNT;
		}

		/*
		 * NOTE: DMC_DEBUG3 is a general purpose reg.
		 * According to B.Specs:49196 DMC f/w reuses DC5/6 counter
		 * reg for DC3CO debugging and validation,
		 * but TGL DMC f/w is using DMC_DEBUG3 reg for DC3CO counter.
		 */
		seq_printf(m, "DC3CO count: %d\n",
			   intel_de_read(i915, IS_DGFX(i915) ?
					 DG1_DMC_DEBUG3 : TGL_DMC_DEBUG3));
	} else {
		dc5_reg = IS_BROXTON(i915) ? BXT_DMC_DC3_DC5_COUNT :
			SKL_DMC_DC3_DC5_COUNT;
		if (!IS_GEMINILAKE(i915) && !IS_BROXTON(i915))
			dc6_reg = SKL_DMC_DC5_DC6_COUNT;
	}

	seq_printf(m, "DC3 -> DC5 count: %d\n", intel_de_read(i915, dc5_reg));
	if (i915_mmio_reg_valid(dc6_reg))
		seq_printf(m, "DC5 -> DC6 count: %d\n",
			   intel_de_read(i915, dc6_reg));

out:
	seq_printf(m, "program base: 0x%08x\n",
		   intel_de_read(i915, DMC_PROGRAM(dmc->dmc_info[DMC_FW_MAIN].start_mmioaddr, 0)));
	seq_printf(m, "ssp base: 0x%08x\n",
		   intel_de_read(i915, DMC_SSP_BASE));
	seq_printf(m, "htp: 0x%08x\n", intel_de_read(i915, DMC_HTP_SKL));

	intel_runtime_pm_put(&i915->runtime_pm, wakeref);

	return 0;
}

DEFINE_SHOW_ATTRIBUTE(intel_dmc_debugfs_status);

void intel_dmc_debugfs_register(struct drm_i915_private *i915)
{
	struct drm_minor *minor = i915->drm.primary;

	debugfs_create_file("i915_dmc_info", 0444, minor->debugfs_root,
			    i915, &intel_dmc_debugfs_status_fops);
}<|MERGE_RESOLUTION|>--- conflicted
+++ resolved
@@ -748,11 +748,7 @@
 		dmc->fw_path = RKL_DMC_PATH;
 		dmc->required_version = RKL_DMC_VERSION_REQUIRED;
 		dmc->max_fw_size = DISPLAY_VER12_DMC_MAX_FW_SIZE;
-<<<<<<< HEAD
-	} else if (DISPLAY_VER(dev_priv) >= 12) {
-=======
 	} else if (IS_TIGERLAKE(dev_priv)) {
->>>>>>> 88084a3d
 		dmc->fw_path = TGL_DMC_PATH;
 		dmc->required_version = TGL_DMC_VERSION_REQUIRED;
 		dmc->max_fw_size = DISPLAY_VER12_DMC_MAX_FW_SIZE;
