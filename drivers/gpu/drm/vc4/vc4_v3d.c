/*
 * Copyright (c) 2014 The Linux Foundation. All rights reserved.
 * Copyright (C) 2013 Red Hat
 * Author: Rob Clark <robdclark@gmail.com>
 *
 * This program is free software; you can redistribute it and/or modify it
 * under the terms of the GNU General Public License version 2 as published by
 * the Free Software Foundation.
 *
 * This program is distributed in the hope that it will be useful, but WITHOUT
 * ANY WARRANTY; without even the implied warranty of MERCHANTABILITY or
 * FITNESS FOR A PARTICULAR PURPOSE.  See the GNU General Public License for
 * more details.
 *
 * You should have received a copy of the GNU General Public License along with
 * this program.  If not, see <http://www.gnu.org/licenses/>.
 */

#include "linux/component.h"
#include "linux/pm_runtime.h"
#include "vc4_drv.h"
#include "vc4_regs.h"

#ifdef CONFIG_DEBUG_FS
#define REGDEF(reg) { reg, #reg }
static const struct {
	uint32_t reg;
	const char *name;
} vc4_reg_defs[] = {
	REGDEF(V3D_IDENT0),
	REGDEF(V3D_IDENT1),
	REGDEF(V3D_IDENT2),
	REGDEF(V3D_SCRATCH),
	REGDEF(V3D_L2CACTL),
	REGDEF(V3D_SLCACTL),
	REGDEF(V3D_INTCTL),
	REGDEF(V3D_INTENA),
	REGDEF(V3D_INTDIS),
	REGDEF(V3D_CT0CS),
	REGDEF(V3D_CT1CS),
	REGDEF(V3D_CT0EA),
	REGDEF(V3D_CT1EA),
	REGDEF(V3D_CT0CA),
	REGDEF(V3D_CT1CA),
	REGDEF(V3D_CT00RA0),
	REGDEF(V3D_CT01RA0),
	REGDEF(V3D_CT0LC),
	REGDEF(V3D_CT1LC),
	REGDEF(V3D_CT0PC),
	REGDEF(V3D_CT1PC),
	REGDEF(V3D_PCS),
	REGDEF(V3D_BFC),
	REGDEF(V3D_RFC),
	REGDEF(V3D_BPCA),
	REGDEF(V3D_BPCS),
	REGDEF(V3D_BPOA),
	REGDEF(V3D_BPOS),
	REGDEF(V3D_BXCF),
	REGDEF(V3D_SQRSV0),
	REGDEF(V3D_SQRSV1),
	REGDEF(V3D_SQCNTL),
	REGDEF(V3D_SRQPC),
	REGDEF(V3D_SRQUA),
	REGDEF(V3D_SRQUL),
	REGDEF(V3D_SRQCS),
	REGDEF(V3D_VPACNTL),
	REGDEF(V3D_VPMBASE),
	REGDEF(V3D_PCTRC),
	REGDEF(V3D_PCTRE),
	REGDEF(V3D_PCTR0),
	REGDEF(V3D_PCTRS0),
	REGDEF(V3D_PCTR1),
	REGDEF(V3D_PCTRS1),
	REGDEF(V3D_PCTR2),
	REGDEF(V3D_PCTRS2),
	REGDEF(V3D_PCTR3),
	REGDEF(V3D_PCTRS3),
	REGDEF(V3D_PCTR4),
	REGDEF(V3D_PCTRS4),
	REGDEF(V3D_PCTR5),
	REGDEF(V3D_PCTRS5),
	REGDEF(V3D_PCTR6),
	REGDEF(V3D_PCTRS6),
	REGDEF(V3D_PCTR7),
	REGDEF(V3D_PCTRS7),
	REGDEF(V3D_PCTR8),
	REGDEF(V3D_PCTRS8),
	REGDEF(V3D_PCTR9),
	REGDEF(V3D_PCTRS9),
	REGDEF(V3D_PCTR10),
	REGDEF(V3D_PCTRS10),
	REGDEF(V3D_PCTR11),
	REGDEF(V3D_PCTRS11),
	REGDEF(V3D_PCTR12),
	REGDEF(V3D_PCTRS12),
	REGDEF(V3D_PCTR13),
	REGDEF(V3D_PCTRS13),
	REGDEF(V3D_PCTR14),
	REGDEF(V3D_PCTRS14),
	REGDEF(V3D_PCTR15),
	REGDEF(V3D_PCTRS15),
	REGDEF(V3D_DBGE),
	REGDEF(V3D_FDBGO),
	REGDEF(V3D_FDBGB),
	REGDEF(V3D_FDBGR),
	REGDEF(V3D_FDBGS),
	REGDEF(V3D_ERRSTAT),
};

int vc4_v3d_debugfs_regs(struct seq_file *m, void *unused)
{
	struct drm_info_node *node = (struct drm_info_node *)m->private;
	struct drm_device *dev = node->minor->dev;
	struct vc4_dev *vc4 = to_vc4_dev(dev);
	int i;

	for (i = 0; i < ARRAY_SIZE(vc4_reg_defs); i++) {
		seq_printf(m, "%s (0x%04x): 0x%08x\n",
			   vc4_reg_defs[i].name, vc4_reg_defs[i].reg,
			   V3D_READ(vc4_reg_defs[i].reg));
	}

	return 0;
}

int vc4_v3d_debugfs_ident(struct seq_file *m, void *unused)
{
	struct drm_info_node *node = (struct drm_info_node *)m->private;
	struct drm_device *dev = node->minor->dev;
	struct vc4_dev *vc4 = to_vc4_dev(dev);
	uint32_t ident1 = V3D_READ(V3D_IDENT1);
	uint32_t nslc = VC4_GET_FIELD(ident1, V3D_IDENT1_NSLC);
	uint32_t tups = VC4_GET_FIELD(ident1, V3D_IDENT1_TUPS);
	uint32_t qups = VC4_GET_FIELD(ident1, V3D_IDENT1_QUPS);

	seq_printf(m, "Revision:   %d\n",
		   VC4_GET_FIELD(ident1, V3D_IDENT1_REV));
	seq_printf(m, "Slices:     %d\n", nslc);
	seq_printf(m, "TMUs:       %d\n", nslc * tups);
	seq_printf(m, "QPUs:       %d\n", nslc * qups);
	seq_printf(m, "Semaphores: %d\n",
		   VC4_GET_FIELD(ident1, V3D_IDENT1_NSEM));

	return 0;
}
#endif /* CONFIG_DEBUG_FS */

<<<<<<< HEAD
int
vc4_v3d_set_power(struct vc4_dev *vc4, bool on)
{
	/* XXX: This interface is needed for GPU reset, and the way to
	 * do it is to turn our power domain off and back on.  We
	 * can't just reset from within the driver, because the reset
	 * bits are in the power domain's register area, and get set
	 * during the poweron process.
	 */
	return 0;
}

=======
>>>>>>> 125234dc
static void vc4_v3d_init_hw(struct drm_device *dev)
{
	struct vc4_dev *vc4 = to_vc4_dev(dev);

	/* Take all the memory that would have been reserved for user
	 * QPU programs, since we don't have an interface for running
	 * them, anyway.
	 */
	V3D_WRITE(V3D_VPMBASE, 0);
}

#ifdef CONFIG_PM
static int vc4_v3d_runtime_suspend(struct device *dev)
{
	struct vc4_v3d *v3d = dev_get_drvdata(dev);
	struct vc4_dev *vc4 = v3d->vc4;

	vc4_irq_uninstall(vc4->dev);

	return 0;
}

static int vc4_v3d_runtime_resume(struct device *dev)
{
	struct vc4_v3d *v3d = dev_get_drvdata(dev);
	struct vc4_dev *vc4 = v3d->vc4;

	vc4_v3d_init_hw(vc4->dev);
	vc4_irq_postinstall(vc4->dev);

	return 0;
}
#endif

static int vc4_v3d_bind(struct device *dev, struct device *master, void *data)
{
	struct platform_device *pdev = to_platform_device(dev);
	struct drm_device *drm = dev_get_drvdata(master);
	struct vc4_dev *vc4 = to_vc4_dev(drm);
	struct vc4_v3d *v3d = NULL;
	int ret;

	v3d = devm_kzalloc(&pdev->dev, sizeof(*v3d), GFP_KERNEL);
	if (!v3d)
		return -ENOMEM;

	dev_set_drvdata(dev, v3d);

	v3d->pdev = pdev;

	v3d->regs = vc4_ioremap_regs(pdev, 0);
	if (IS_ERR(v3d->regs))
		return PTR_ERR(v3d->regs);

	vc4->v3d = v3d;
	v3d->vc4 = vc4;

	if (V3D_READ(V3D_IDENT0) != V3D_EXPECTED_IDENT0) {
		DRM_ERROR("V3D_IDENT0 read 0x%08x instead of 0x%08x\n",
			  V3D_READ(V3D_IDENT0), V3D_EXPECTED_IDENT0);
		return -EINVAL;
	}

	/* Reset the binner overflow address/size at setup, to be sure
	 * we don't reuse an old one.
	 */
	V3D_WRITE(V3D_BPOA, 0);
	V3D_WRITE(V3D_BPOS, 0);

	vc4_v3d_init_hw(drm);

	ret = drm_irq_install(drm, platform_get_irq(pdev, 0));
	if (ret) {
		DRM_ERROR("Failed to install IRQ handler\n");
		return ret;
	}

	pm_runtime_enable(dev);

	return 0;
}

static void vc4_v3d_unbind(struct device *dev, struct device *master,
			   void *data)
{
	struct drm_device *drm = dev_get_drvdata(master);
	struct vc4_dev *vc4 = to_vc4_dev(drm);

	pm_runtime_disable(dev);

	drm_irq_uninstall(drm);

	/* Disable the binner's overflow memory address, so the next
	 * driver probe (if any) doesn't try to reuse our old
	 * allocation.
	 */
	V3D_WRITE(V3D_BPOA, 0);
	V3D_WRITE(V3D_BPOS, 0);

	vc4->v3d = NULL;
}

static const struct dev_pm_ops vc4_v3d_pm_ops = {
	SET_RUNTIME_PM_OPS(vc4_v3d_runtime_suspend, vc4_v3d_runtime_resume, NULL)
};

static const struct component_ops vc4_v3d_ops = {
	.bind   = vc4_v3d_bind,
	.unbind = vc4_v3d_unbind,
};

static int vc4_v3d_dev_probe(struct platform_device *pdev)
{
	return component_add(&pdev->dev, &vc4_v3d_ops);
}

static int vc4_v3d_dev_remove(struct platform_device *pdev)
{
	component_del(&pdev->dev, &vc4_v3d_ops);
	return 0;
}

static const struct of_device_id vc4_v3d_dt_match[] = {
	{ .compatible = "brcm,vc4-v3d" },
	{}
};

struct platform_driver vc4_v3d_driver = {
	.probe = vc4_v3d_dev_probe,
	.remove = vc4_v3d_dev_remove,
	.driver = {
		.name = "vc4_v3d",
		.of_match_table = vc4_v3d_dt_match,
		.pm = &vc4_v3d_pm_ops,
	},
};<|MERGE_RESOLUTION|>--- conflicted
+++ resolved
@@ -145,21 +145,6 @@
 }
 #endif /* CONFIG_DEBUG_FS */
 
-<<<<<<< HEAD
-int
-vc4_v3d_set_power(struct vc4_dev *vc4, bool on)
-{
-	/* XXX: This interface is needed for GPU reset, and the way to
-	 * do it is to turn our power domain off and back on.  We
-	 * can't just reset from within the driver, because the reset
-	 * bits are in the power domain's register area, and get set
-	 * during the poweron process.
-	 */
-	return 0;
-}
-
-=======
->>>>>>> 125234dc
 static void vc4_v3d_init_hw(struct drm_device *dev)
 {
 	struct vc4_dev *vc4 = to_vc4_dev(dev);
