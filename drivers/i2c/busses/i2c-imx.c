--- conflicted
+++ resolved
@@ -404,9 +404,6 @@
 	dma->chan_using = NULL;
 }
 
-<<<<<<< HEAD
-static int i2c_imx_bus_busy(struct imx_i2c_struct *i2c_imx, int for_busy, bool atomic)
-=======
 static void i2c_imx_clear_irq(struct imx_i2c_struct *i2c_imx, unsigned int bits)
 {
 	unsigned int temp;
@@ -420,8 +417,7 @@
 	imx_i2c_write_reg(temp, i2c_imx, IMX_I2C_I2SR);
 }
 
-static int i2c_imx_bus_busy(struct imx_i2c_struct *i2c_imx, int for_busy)
->>>>>>> 13d2ce42
+static int i2c_imx_bus_busy(struct imx_i2c_struct *i2c_imx, int for_busy, bool atomic)
 {
 	unsigned long orig_jiffies = jiffies;
 	unsigned int temp;
@@ -785,12 +781,8 @@
 			i2c_imx->stopped = 1;
 		temp &= ~(I2CR_MSTA | I2CR_MTX);
 		imx_i2c_write_reg(temp, i2c_imx, IMX_I2C_I2CR);
-<<<<<<< HEAD
-		i2c_imx_bus_busy(i2c_imx, 0, false);
-=======
 		if (!i2c_imx->stopped)
-			i2c_imx_bus_busy(i2c_imx, 0);
->>>>>>> 13d2ce42
+			i2c_imx_bus_busy(i2c_imx, 0, false);
 	} else {
 		/*
 		 * For i2c master receiver repeat restart operation like:
@@ -917,12 +909,8 @@
 					i2c_imx->stopped =  1;
 				temp &= ~(I2CR_MSTA | I2CR_MTX);
 				imx_i2c_write_reg(temp, i2c_imx, IMX_I2C_I2CR);
-<<<<<<< HEAD
-				i2c_imx_bus_busy(i2c_imx, 0, atomic);
-=======
 				if (!i2c_imx->stopped)
-					i2c_imx_bus_busy(i2c_imx, 0);
->>>>>>> 13d2ce42
+					i2c_imx_bus_busy(i2c_imx, 0, atomic);
 			} else {
 				/*
 				 * For i2c master receiver repeat restart operation like:
