--- conflicted
+++ resolved
@@ -25,7 +25,6 @@
 
 struct acpi_gpio_event {
 	struct list_head node;
-	struct list_head initial_sync_list;
 	acpi_handle handle;
 	unsigned int pin;
 	unsigned int irq;
@@ -52,10 +51,6 @@
 	struct list_head deferred_req_irqs_list_entry;
 };
 
-<<<<<<< HEAD
-static LIST_HEAD(acpi_gpio_initial_sync_list);
-static DEFINE_MUTEX(acpi_gpio_initial_sync_list_lock);
-=======
 /*
  * For gpiochips which call acpi_gpiochip_request_interrupts() before late_init
  * (so builtin drivers) we register the ACPI GpioInt event handlers from a
@@ -66,7 +61,6 @@
 static DEFINE_MUTEX(acpi_gpio_deferred_req_irqs_lock);
 static LIST_HEAD(acpi_gpio_deferred_req_irqs_list);
 static bool acpi_gpio_deferred_req_irqs_done;
->>>>>>> f9885ef8
 
 static int acpi_gpiochip_find(struct gpio_chip *gc, void *data)
 {
@@ -103,21 +97,6 @@
 	return gpiochip_get_desc(chip, pin);
 }
 
-static void acpi_gpio_add_to_initial_sync_list(struct acpi_gpio_event *event)
-{
-	mutex_lock(&acpi_gpio_initial_sync_list_lock);
-	list_add(&event->initial_sync_list, &acpi_gpio_initial_sync_list);
-	mutex_unlock(&acpi_gpio_initial_sync_list_lock);
-}
-
-static void acpi_gpio_del_from_initial_sync_list(struct acpi_gpio_event *event)
-{
-	mutex_lock(&acpi_gpio_initial_sync_list_lock);
-	if (!list_empty(&event->initial_sync_list))
-		list_del_init(&event->initial_sync_list);
-	mutex_unlock(&acpi_gpio_initial_sync_list_lock);
-}
-
 static irqreturn_t acpi_gpio_irq_handler(int irq, void *data)
 {
 	struct acpi_gpio_event *event = data;
@@ -200,11 +179,7 @@
 
 	gpiod_direction_input(desc);
 
-<<<<<<< HEAD
-	value = gpiod_get_value(desc);
-=======
 	value = gpiod_get_value_cansleep(desc);
->>>>>>> f9885ef8
 
 	ret = gpiochip_lock_as_irq(chip, pin);
 	if (ret) {
@@ -247,7 +222,6 @@
 	event->irq = irq;
 	event->pin = pin;
 	event->desc = desc;
-	INIT_LIST_HEAD(&event->initial_sync_list);
 
 	ret = request_threaded_irq(event->irq, NULL, handler, irqflags,
 				   "ACPI:Event", event);
@@ -269,16 +243,9 @@
 	 * may refer to OperationRegions from other (builtin) drivers which
 	 * may be probed after us.
 	 */
-<<<<<<< HEAD
-	if (handler == acpi_gpio_irq_handler &&
-	    (((irqflags & IRQF_TRIGGER_RISING) && value == 1) ||
-	     ((irqflags & IRQF_TRIGGER_FALLING) && value == 0)))
-		acpi_gpio_add_to_initial_sync_list(event);
-=======
 	if (((irqflags & IRQF_TRIGGER_RISING) && value == 1) ||
 	    ((irqflags & IRQF_TRIGGER_FALLING) && value == 0))
 		handler(event->irq, event);
->>>>>>> f9885ef8
 
 	return AE_OK;
 
@@ -367,8 +334,6 @@
 
 	list_for_each_entry_safe_reverse(event, ep, &acpi_gpio->events, node) {
 		struct gpio_desc *desc;
-
-		acpi_gpio_del_from_initial_sync_list(event);
 
 		if (irqd_is_wakeup_set(irq_get_irq_data(event->irq)))
 			disable_irq_wake(event->irq);
@@ -1239,20 +1204,6 @@
 	return con_id == NULL;
 }
 
-<<<<<<< HEAD
-/* Sync the initial state of handlers after all builtin drivers have probed */
-static int acpi_gpio_initial_sync(void)
-{
-	struct acpi_gpio_event *event, *ep;
-
-	mutex_lock(&acpi_gpio_initial_sync_list_lock);
-	list_for_each_entry_safe(event, ep, &acpi_gpio_initial_sync_list,
-				 initial_sync_list) {
-		acpi_evaluate_object(event->handle, NULL, NULL, NULL);
-		list_del_init(&event->initial_sync_list);
-	}
-	mutex_unlock(&acpi_gpio_initial_sync_list_lock);
-=======
 /* Run deferred acpi_gpiochip_request_interrupts() */
 static int acpi_gpio_handle_deferred_request_interrupts(void)
 {
@@ -1273,13 +1224,8 @@
 
 	acpi_gpio_deferred_req_irqs_done = true;
 	mutex_unlock(&acpi_gpio_deferred_req_irqs_lock);
->>>>>>> f9885ef8
 
 	return 0;
 }
 /* We must use _sync so that this runs after the first deferred_probe run */
-<<<<<<< HEAD
-late_initcall_sync(acpi_gpio_initial_sync);
-=======
-late_initcall_sync(acpi_gpio_handle_deferred_request_interrupts);
->>>>>>> f9885ef8
+late_initcall_sync(acpi_gpio_handle_deferred_request_interrupts);