--- conflicted
+++ resolved
@@ -114,18 +114,6 @@
 	struct da9062_watchdog *wdt = watchdog_get_drvdata(wdd);
 	int ret;
 
-<<<<<<< HEAD
-	mdelay(DA9062_RESET_PROTECTION_MS);
-
-	ret = da9062_reset_watchdog_timer(wdt);
-	if (ret) {
-		dev_err(wdt->hw->dev, "Failed to ping the watchdog (err = %d)\n",
-			ret);
-		return ret;
-	}
-
-=======
->>>>>>> 56920971
 	ret = regmap_update_bits(wdt->hw->regmap,
 				 DA9062AA_CONTROL_D,
 				 DA9062AA_TWDSCALE_MASK,
