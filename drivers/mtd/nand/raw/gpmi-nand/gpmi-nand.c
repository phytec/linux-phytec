--- conflicted
+++ resolved
@@ -612,33 +612,6 @@
 		r->clock[i] = clk;
 	}
 
-<<<<<<< HEAD
-	if (GPMI_IS_MX6Q(this)) {
-		/*
-		 * The GPMI clock is enabled by default. The erratum 07117
-		 * notes that the clock must disabled before the rate is set.
-		 * Otherwise it is possible that the NAND flash is not working.
-		 * The HW allready enabled the clocks. To sync the usage count,
-		 * enable the clocks here also first. So the disable will take
-		 * effect.
-		 */
-		for (i = 0; i < this->devdata->clks_count; i++)
-			clk_prepare_enable(r->clock[i]);
-
-		for (i = this->devdata->clks_count; i > 0; i--)
-			clk_disable_unprepare(r->clock[i - 1]);
-
-		/*
-		 * Set the default value for the gpmi clock.
-		 *
-		 * If you want to use the ONFI nand which is in the
-		 * Synchronous Mode, you should change the clock as you need.
-		 */
-		clk_set_rate(r->clock[0], 22000000);
-	}
-
-=======
->>>>>>> c8855e99
 	return 0;
 
 err_clock:
