/*
 * QLogic Fibre Channel HBA Driver
 * Copyright (c)  2003-2011 QLogic Corporation
 *
 * See LICENSE.qla2xxx for copyright and licensing details.
 */
#include "qla_def.h"

#include <linux/moduleparam.h>
#include <linux/vmalloc.h>
#include <linux/delay.h>
#include <linux/kthread.h>
#include <linux/mutex.h>
#include <linux/kobject.h>
#include <linux/slab.h>

#include <scsi/scsi_tcq.h>
#include <scsi/scsicam.h>
#include <scsi/scsi_transport.h>
#include <scsi/scsi_transport_fc.h>

/*
 * Driver version
 */
char qla2x00_version_str[40];

static int apidev_major;

/*
 * SRB allocation cache
 */
static struct kmem_cache *srb_cachep;

/*
 * CT6 CTX allocation cache
 */
static struct kmem_cache *ctx_cachep;
/*
 * error level for logging
 */
int ql_errlev = ql_log_all;

int ql2xlogintimeout = 20;
module_param(ql2xlogintimeout, int, S_IRUGO);
MODULE_PARM_DESC(ql2xlogintimeout,
		"Login timeout value in seconds.");

int qlport_down_retry;
module_param(qlport_down_retry, int, S_IRUGO);
MODULE_PARM_DESC(qlport_down_retry,
		"Maximum number of command retries to a port that returns "
		"a PORT-DOWN status.");

int ql2xplogiabsentdevice;
module_param(ql2xplogiabsentdevice, int, S_IRUGO|S_IWUSR);
MODULE_PARM_DESC(ql2xplogiabsentdevice,
		"Option to enable PLOGI to devices that are not present after "
		"a Fabric scan.  This is needed for several broken switches. "
		"Default is 0 - no PLOGI. 1 - perfom PLOGI.");

int ql2xloginretrycount = 0;
module_param(ql2xloginretrycount, int, S_IRUGO);
MODULE_PARM_DESC(ql2xloginretrycount,
		"Specify an alternate value for the NVRAM login retry count.");

int ql2xallocfwdump = 1;
module_param(ql2xallocfwdump, int, S_IRUGO);
MODULE_PARM_DESC(ql2xallocfwdump,
		"Option to enable allocation of memory for a firmware dump "
		"during HBA initialization.  Memory allocation requirements "
		"vary by ISP type.  Default is 1 - allocate memory.");

int ql2xextended_error_logging;
module_param(ql2xextended_error_logging, int, S_IRUGO|S_IWUSR);
MODULE_PARM_DESC(ql2xextended_error_logging,
		"Option to enable extended error logging,\n"
		"\t\tDefault is 0 - no logging.  0x40000000 - Module Init & Probe.\n"
		"\t\t0x20000000 - Mailbox Cmnds. 0x10000000 - Device Discovery.\n"
		"\t\t0x08000000 - IO tracing.    0x04000000 - DPC Thread.\n"
		"\t\t0x02000000 - Async events.  0x01000000 - Timer routines.\n"
		"\t\t0x00800000 - User space.    0x00400000 - Task Management.\n"
		"\t\t0x00200000 - AER/EEH.       0x00100000 - Multi Q.\n"
		"\t\t0x00080000 - P3P Specific.  0x00040000 - Virtual Port.\n"
		"\t\t0x00020000 - Buffer Dump.   0x00010000 - Misc.\n"
		"\t\t0x7fffffff - For enabling all logs, can be too many logs.\n"
		"\t\t0x1e400000 - Preferred value for capturing essential "
		"debug information (equivalent to old "
		"ql2xextended_error_logging=1).\n"
		"\t\tDo LOGICAL OR of the value to enable more than one level");

int ql2xshiftctondsd = 6;
module_param(ql2xshiftctondsd, int, S_IRUGO);
MODULE_PARM_DESC(ql2xshiftctondsd,
		"Set to control shifting of command type processing "
		"based on total number of SG elements.");

static void qla2x00_free_device(scsi_qla_host_t *);

int ql2xfdmienable=1;
module_param(ql2xfdmienable, int, S_IRUGO);
MODULE_PARM_DESC(ql2xfdmienable,
		"Enables FDMI registrations. "
		"0 - no FDMI. Default is 1 - perform FDMI.");

#define MAX_Q_DEPTH    32
static int ql2xmaxqdepth = MAX_Q_DEPTH;
module_param(ql2xmaxqdepth, int, S_IRUGO|S_IWUSR);
MODULE_PARM_DESC(ql2xmaxqdepth,
		"Maximum queue depth to report for target devices.");

/* Do not change the value of this after module load */
int ql2xenabledif = 0;
module_param(ql2xenabledif, int, S_IRUGO|S_IWUSR);
MODULE_PARM_DESC(ql2xenabledif,
		" Enable T10-CRC-DIF "
		" Default is 0 - No DIF Support. 1 - Enable it"
		", 2 - Enable DIF for all types, except Type 0.");

int ql2xenablehba_err_chk = 2;
module_param(ql2xenablehba_err_chk, int, S_IRUGO|S_IWUSR);
MODULE_PARM_DESC(ql2xenablehba_err_chk,
		" Enable T10-CRC-DIF Error isolation by HBA:\n"
		" Default is 1.\n"
		"  0 -- Error isolation disabled\n"
		"  1 -- Error isolation enabled only for DIX Type 0\n"
		"  2 -- Error isolation enabled for all Types\n");

int ql2xiidmaenable=1;
module_param(ql2xiidmaenable, int, S_IRUGO);
MODULE_PARM_DESC(ql2xiidmaenable,
		"Enables iIDMA settings "
		"Default is 1 - perform iIDMA. 0 - no iIDMA.");

int ql2xmaxqueues = 1;
module_param(ql2xmaxqueues, int, S_IRUGO);
MODULE_PARM_DESC(ql2xmaxqueues,
		"Enables MQ settings "
		"Default is 1 for single queue. Set it to number "
		"of queues in MQ mode.");

int ql2xmultique_tag;
module_param(ql2xmultique_tag, int, S_IRUGO);
MODULE_PARM_DESC(ql2xmultique_tag,
		"Enables CPU affinity settings for the driver "
		"Default is 0 for no affinity of request and response IO. "
		"Set it to 1 to turn on the cpu affinity.");

int ql2xfwloadbin;
module_param(ql2xfwloadbin, int, S_IRUGO|S_IWUSR);
MODULE_PARM_DESC(ql2xfwloadbin,
		"Option to specify location from which to load ISP firmware:.\n"
		" 2 -- load firmware via the request_firmware() (hotplug).\n"
		"      interface.\n"
		" 1 -- load firmware from flash.\n"
		" 0 -- use default semantics.\n");

int ql2xetsenable;
module_param(ql2xetsenable, int, S_IRUGO);
MODULE_PARM_DESC(ql2xetsenable,
		"Enables firmware ETS burst."
		"Default is 0 - skip ETS enablement.");

int ql2xdbwr = 1;
module_param(ql2xdbwr, int, S_IRUGO|S_IWUSR);
MODULE_PARM_DESC(ql2xdbwr,
		"Option to specify scheme for request queue posting.\n"
		" 0 -- Regular doorbell.\n"
		" 1 -- CAMRAM doorbell (faster).\n");

int ql2xtargetreset = 1;
module_param(ql2xtargetreset, int, S_IRUGO);
MODULE_PARM_DESC(ql2xtargetreset,
		 "Enable target reset."
		 "Default is 1 - use hw defaults.");

int ql2xgffidenable;
module_param(ql2xgffidenable, int, S_IRUGO);
MODULE_PARM_DESC(ql2xgffidenable,
		"Enables GFF_ID checks of port type. "
		"Default is 0 - Do not use GFF_ID information.");

int ql2xasynctmfenable;
module_param(ql2xasynctmfenable, int, S_IRUGO);
MODULE_PARM_DESC(ql2xasynctmfenable,
		"Enables issue of TM IOCBs asynchronously via IOCB mechanism"
		"Default is 0 - Issue TM IOCBs via mailbox mechanism.");

int ql2xdontresethba;
module_param(ql2xdontresethba, int, S_IRUGO|S_IWUSR);
MODULE_PARM_DESC(ql2xdontresethba,
		"Option to specify reset behaviour.\n"
		" 0 (Default) -- Reset on failure.\n"
		" 1 -- Do not reset on failure.\n");

uint ql2xmaxlun = MAX_LUNS;
module_param(ql2xmaxlun, uint, S_IRUGO);
MODULE_PARM_DESC(ql2xmaxlun,
		"Defines the maximum LU number to register with the SCSI "
		"midlayer. Default is 65535.");

int ql2xmdcapmask = 0x1F;
module_param(ql2xmdcapmask, int, S_IRUGO);
MODULE_PARM_DESC(ql2xmdcapmask,
		"Set the Minidump driver capture mask level. "
		"Default is 0x1F - Can be set to 0x3, 0x7, 0xF, 0x1F, 0x7F.");

int ql2xmdenable = 1;
module_param(ql2xmdenable, int, S_IRUGO);
MODULE_PARM_DESC(ql2xmdenable,
		"Enable/disable MiniDump. "
		"0 - MiniDump disabled. "
		"1 (Default) - MiniDump enabled.");

/*
 * SCSI host template entry points
 */
static int qla2xxx_slave_configure(struct scsi_device * device);
static int qla2xxx_slave_alloc(struct scsi_device *);
static int qla2xxx_scan_finished(struct Scsi_Host *, unsigned long time);
static void qla2xxx_scan_start(struct Scsi_Host *);
static void qla2xxx_slave_destroy(struct scsi_device *);
static int qla2xxx_queuecommand(struct Scsi_Host *h, struct scsi_cmnd *cmd);
static int qla2xxx_eh_abort(struct scsi_cmnd *);
static int qla2xxx_eh_device_reset(struct scsi_cmnd *);
static int qla2xxx_eh_target_reset(struct scsi_cmnd *);
static int qla2xxx_eh_bus_reset(struct scsi_cmnd *);
static int qla2xxx_eh_host_reset(struct scsi_cmnd *);

static int qla2x00_change_queue_depth(struct scsi_device *, int, int);
static int qla2x00_change_queue_type(struct scsi_device *, int);

struct scsi_host_template qla2xxx_driver_template = {
	.module			= THIS_MODULE,
	.name			= QLA2XXX_DRIVER_NAME,
	.queuecommand		= qla2xxx_queuecommand,

	.eh_abort_handler	= qla2xxx_eh_abort,
	.eh_device_reset_handler = qla2xxx_eh_device_reset,
	.eh_target_reset_handler = qla2xxx_eh_target_reset,
	.eh_bus_reset_handler	= qla2xxx_eh_bus_reset,
	.eh_host_reset_handler	= qla2xxx_eh_host_reset,

	.slave_configure	= qla2xxx_slave_configure,

	.slave_alloc		= qla2xxx_slave_alloc,
	.slave_destroy		= qla2xxx_slave_destroy,
	.scan_finished		= qla2xxx_scan_finished,
	.scan_start		= qla2xxx_scan_start,
	.change_queue_depth	= qla2x00_change_queue_depth,
	.change_queue_type	= qla2x00_change_queue_type,
	.this_id		= -1,
	.cmd_per_lun		= 3,
	.use_clustering		= ENABLE_CLUSTERING,
	.sg_tablesize		= SG_ALL,

	.max_sectors		= 0xFFFF,
	.shost_attrs		= qla2x00_host_attrs,
};

static struct scsi_transport_template *qla2xxx_transport_template = NULL;
struct scsi_transport_template *qla2xxx_transport_vport_template = NULL;

/* TODO Convert to inlines
 *
 * Timer routines
 */

__inline__ void
qla2x00_start_timer(scsi_qla_host_t *vha, void *func, unsigned long interval)
{
	init_timer(&vha->timer);
	vha->timer.expires = jiffies + interval * HZ;
	vha->timer.data = (unsigned long)vha;
	vha->timer.function = (void (*)(unsigned long))func;
	add_timer(&vha->timer);
	vha->timer_active = 1;
}

static inline void
qla2x00_restart_timer(scsi_qla_host_t *vha, unsigned long interval)
{
	/* Currently used for 82XX only. */
	if (vha->device_flags & DFLG_DEV_FAILED) {
		ql_dbg(ql_dbg_timer, vha, 0x600d,
		    "Device in a failed state, returning.\n");
		return;
	}

	mod_timer(&vha->timer, jiffies + interval * HZ);
}

static __inline__ void
qla2x00_stop_timer(scsi_qla_host_t *vha)
{
	del_timer_sync(&vha->timer);
	vha->timer_active = 0;
}

static int qla2x00_do_dpc(void *data);

static void qla2x00_rst_aen(scsi_qla_host_t *);

static int qla2x00_mem_alloc(struct qla_hw_data *, uint16_t, uint16_t,
	struct req_que **, struct rsp_que **);
static void qla2x00_free_fw_dump(struct qla_hw_data *);
static void qla2x00_mem_free(struct qla_hw_data *);

/* -------------------------------------------------------------------------- */
static int qla2x00_alloc_queues(struct qla_hw_data *ha)
{
	scsi_qla_host_t *vha = pci_get_drvdata(ha->pdev);
	ha->req_q_map = kzalloc(sizeof(struct req_que *) * ha->max_req_queues,
				GFP_KERNEL);
	if (!ha->req_q_map) {
		ql_log(ql_log_fatal, vha, 0x003b,
		    "Unable to allocate memory for request queue ptrs.\n");
		goto fail_req_map;
	}

	ha->rsp_q_map = kzalloc(sizeof(struct rsp_que *) * ha->max_rsp_queues,
				GFP_KERNEL);
	if (!ha->rsp_q_map) {
		ql_log(ql_log_fatal, vha, 0x003c,
		    "Unable to allocate memory for response queue ptrs.\n");
		goto fail_rsp_map;
	}
	set_bit(0, ha->rsp_qid_map);
	set_bit(0, ha->req_qid_map);
	return 1;

fail_rsp_map:
	kfree(ha->req_q_map);
	ha->req_q_map = NULL;
fail_req_map:
	return -ENOMEM;
}

static void qla2x00_free_req_que(struct qla_hw_data *ha, struct req_que *req)
{
	if (req && req->ring)
		dma_free_coherent(&ha->pdev->dev,
		(req->length + 1) * sizeof(request_t),
		req->ring, req->dma);

	kfree(req);
	req = NULL;
}

static void qla2x00_free_rsp_que(struct qla_hw_data *ha, struct rsp_que *rsp)
{
	if (rsp && rsp->ring)
		dma_free_coherent(&ha->pdev->dev,
		(rsp->length + 1) * sizeof(response_t),
		rsp->ring, rsp->dma);

	kfree(rsp);
	rsp = NULL;
}

static void qla2x00_free_queues(struct qla_hw_data *ha)
{
	struct req_que *req;
	struct rsp_que *rsp;
	int cnt;

	for (cnt = 0; cnt < ha->max_req_queues; cnt++) {
		req = ha->req_q_map[cnt];
		qla2x00_free_req_que(ha, req);
	}
	kfree(ha->req_q_map);
	ha->req_q_map = NULL;

	for (cnt = 0; cnt < ha->max_rsp_queues; cnt++) {
		rsp = ha->rsp_q_map[cnt];
		qla2x00_free_rsp_que(ha, rsp);
	}
	kfree(ha->rsp_q_map);
	ha->rsp_q_map = NULL;
}

static int qla25xx_setup_mode(struct scsi_qla_host *vha)
{
	uint16_t options = 0;
	int ques, req, ret;
	struct qla_hw_data *ha = vha->hw;

	if (!(ha->fw_attributes & BIT_6)) {
		ql_log(ql_log_warn, vha, 0x00d8,
		    "Firmware is not multi-queue capable.\n");
		goto fail;
	}
	if (ql2xmultique_tag) {
		/* create a request queue for IO */
		options |= BIT_7;
		req = qla25xx_create_req_que(ha, options, 0, 0, -1,
			QLA_DEFAULT_QUE_QOS);
		if (!req) {
			ql_log(ql_log_warn, vha, 0x00e0,
			    "Failed to create request queue.\n");
			goto fail;
		}
		ha->wq = alloc_workqueue("qla2xxx_wq", WQ_MEM_RECLAIM, 1);
		vha->req = ha->req_q_map[req];
		options |= BIT_1;
		for (ques = 1; ques < ha->max_rsp_queues; ques++) {
			ret = qla25xx_create_rsp_que(ha, options, 0, 0, req);
			if (!ret) {
				ql_log(ql_log_warn, vha, 0x00e8,
				    "Failed to create response queue.\n");
				goto fail2;
			}
		}
		ha->flags.cpu_affinity_enabled = 1;
		ql_dbg(ql_dbg_multiq, vha, 0xc007,
		    "CPU affinity mode enalbed, "
		    "no. of response queues:%d no. of request queues:%d.\n",
		    ha->max_rsp_queues, ha->max_req_queues);
		ql_dbg(ql_dbg_init, vha, 0x00e9,
		    "CPU affinity mode enalbed, "
		    "no. of response queues:%d no. of request queues:%d.\n",
		    ha->max_rsp_queues, ha->max_req_queues);
	}
	return 0;
fail2:
	qla25xx_delete_queues(vha);
	destroy_workqueue(ha->wq);
	ha->wq = NULL;
	vha->req = ha->req_q_map[0];
fail:
	ha->mqenable = 0;
	kfree(ha->req_q_map);
	kfree(ha->rsp_q_map);
	ha->max_req_queues = ha->max_rsp_queues = 1;
	return 1;
}

static char *
qla2x00_pci_info_str(struct scsi_qla_host *vha, char *str)
{
	struct qla_hw_data *ha = vha->hw;
	static char *pci_bus_modes[] = {
		"33", "66", "100", "133",
	};
	uint16_t pci_bus;

	strcpy(str, "PCI");
	pci_bus = (ha->pci_attr & (BIT_9 | BIT_10)) >> 9;
	if (pci_bus) {
		strcat(str, "-X (");
		strcat(str, pci_bus_modes[pci_bus]);
	} else {
		pci_bus = (ha->pci_attr & BIT_8) >> 8;
		strcat(str, " (");
		strcat(str, pci_bus_modes[pci_bus]);
	}
	strcat(str, " MHz)");

	return (str);
}

static char *
qla24xx_pci_info_str(struct scsi_qla_host *vha, char *str)
{
	static char *pci_bus_modes[] = { "33", "66", "100", "133", };
	struct qla_hw_data *ha = vha->hw;
	uint32_t pci_bus;
	int pcie_reg;

	pcie_reg = pci_find_capability(ha->pdev, PCI_CAP_ID_EXP);
	if (pcie_reg) {
		char lwstr[6];
		uint16_t pcie_lstat, lspeed, lwidth;

		pcie_reg += 0x12;
		pci_read_config_word(ha->pdev, pcie_reg, &pcie_lstat);
		lspeed = pcie_lstat & (BIT_0 | BIT_1 | BIT_2 | BIT_3);
		lwidth = (pcie_lstat &
		    (BIT_4 | BIT_5 | BIT_6 | BIT_7 | BIT_8 | BIT_9)) >> 4;

		strcpy(str, "PCIe (");
		if (lspeed == 1)
			strcat(str, "2.5GT/s ");
		else if (lspeed == 2)
			strcat(str, "5.0GT/s ");
		else
			strcat(str, "<unknown> ");
		snprintf(lwstr, sizeof(lwstr), "x%d)", lwidth);
		strcat(str, lwstr);

		return str;
	}

	strcpy(str, "PCI");
	pci_bus = (ha->pci_attr & CSRX_PCIX_BUS_MODE_MASK) >> 8;
	if (pci_bus == 0 || pci_bus == 8) {
		strcat(str, " (");
		strcat(str, pci_bus_modes[pci_bus >> 3]);
	} else {
		strcat(str, "-X ");
		if (pci_bus & BIT_2)
			strcat(str, "Mode 2");
		else
			strcat(str, "Mode 1");
		strcat(str, " (");
		strcat(str, pci_bus_modes[pci_bus & ~BIT_2]);
	}
	strcat(str, " MHz)");

	return str;
}

static char *
qla2x00_fw_version_str(struct scsi_qla_host *vha, char *str)
{
	char un_str[10];
	struct qla_hw_data *ha = vha->hw;

	sprintf(str, "%d.%02d.%02d ", ha->fw_major_version,
	    ha->fw_minor_version,
	    ha->fw_subminor_version);

	if (ha->fw_attributes & BIT_9) {
		strcat(str, "FLX");
		return (str);
	}

	switch (ha->fw_attributes & 0xFF) {
	case 0x7:
		strcat(str, "EF");
		break;
	case 0x17:
		strcat(str, "TP");
		break;
	case 0x37:
		strcat(str, "IP");
		break;
	case 0x77:
		strcat(str, "VI");
		break;
	default:
		sprintf(un_str, "(%x)", ha->fw_attributes);
		strcat(str, un_str);
		break;
	}
	if (ha->fw_attributes & 0x100)
		strcat(str, "X");

	return (str);
}

static char *
qla24xx_fw_version_str(struct scsi_qla_host *vha, char *str)
{
	struct qla_hw_data *ha = vha->hw;

	sprintf(str, "%d.%02d.%02d (%x)", ha->fw_major_version,
	    ha->fw_minor_version, ha->fw_subminor_version, ha->fw_attributes);
	return str;
}

void
qla2x00_sp_free_dma(void *vha, void *ptr)
{
	srb_t *sp = (srb_t *)ptr;
	struct scsi_cmnd *cmd = GET_CMD_SP(sp);
	struct qla_hw_data *ha = sp->fcport->vha->hw;
	void *ctx = GET_CMD_CTX_SP(sp);

	if (sp->flags & SRB_DMA_VALID) {
		scsi_dma_unmap(cmd);
		sp->flags &= ~SRB_DMA_VALID;
	}

	if (sp->flags & SRB_CRC_PROT_DMA_VALID) {
		dma_unmap_sg(&ha->pdev->dev, scsi_prot_sglist(cmd),
		    scsi_prot_sg_count(cmd), cmd->sc_data_direction);
		sp->flags &= ~SRB_CRC_PROT_DMA_VALID;
	}

	if (sp->flags & SRB_CRC_CTX_DSD_VALID) {
		/* List assured to be having elements */
		qla2x00_clean_dsd_pool(ha, sp);
		sp->flags &= ~SRB_CRC_CTX_DSD_VALID;
	}

	if (sp->flags & SRB_CRC_CTX_DMA_VALID) {
		dma_pool_free(ha->dl_dma_pool, ctx,
		    ((struct crc_context *)ctx)->crc_ctx_dma);
		sp->flags &= ~SRB_CRC_CTX_DMA_VALID;
	}

	if (sp->flags & SRB_FCP_CMND_DMA_VALID) {
		struct ct6_dsd *ctx1 = (struct ct6_dsd *)ctx;

		dma_pool_free(ha->fcp_cmnd_dma_pool, ctx1->fcp_cmnd,
			ctx1->fcp_cmnd_dma);
		list_splice(&ctx1->dsd_list, &ha->gbl_dsd_list);
		ha->gbl_dsd_inuse -= ctx1->dsd_use_cnt;
		ha->gbl_dsd_avail += ctx1->dsd_use_cnt;
		mempool_free(ctx1, ha->ctx_mempool);
		ctx1 = NULL;
	}

	CMD_SP(cmd) = NULL;
	mempool_free(sp, ha->srb_mempool);
}

static void
qla2x00_sp_compl(void *data, void *ptr, int res)
{
	struct qla_hw_data *ha = (struct qla_hw_data *)data;
	srb_t *sp = (srb_t *)ptr;
	struct scsi_cmnd *cmd = GET_CMD_SP(sp);

	cmd->result = res;

	if (atomic_read(&sp->ref_count) == 0) {
		ql_dbg(ql_dbg_io, sp->fcport->vha, 0x3015,
		    "SP reference-count to ZERO -- sp=%p cmd=%p.\n",
		    sp, GET_CMD_SP(sp));
		if (ql2xextended_error_logging & ql_dbg_io)
			BUG();
		return;
	}
	if (!atomic_dec_and_test(&sp->ref_count))
		return;

	qla2x00_sp_free_dma(ha, sp);
	cmd->scsi_done(cmd);
}

static int
qla2xxx_queuecommand(struct Scsi_Host *host, struct scsi_cmnd *cmd)
{
	scsi_qla_host_t *vha = shost_priv(host);
	fc_port_t *fcport = (struct fc_port *) cmd->device->hostdata;
	struct fc_rport *rport = starget_to_rport(scsi_target(cmd->device));
	struct qla_hw_data *ha = vha->hw;
	struct scsi_qla_host *base_vha = pci_get_drvdata(ha->pdev);
	srb_t *sp;
	int rval;

	if (ha->flags.eeh_busy) {
		if (ha->flags.pci_channel_io_perm_failure) {
			ql_dbg(ql_dbg_io, vha, 0x3001,
			    "PCI Channel IO permanent failure, exiting "
			    "cmd=%p.\n", cmd);
			cmd->result = DID_NO_CONNECT << 16;
		} else {
			ql_dbg(ql_dbg_io, vha, 0x3002,
			    "EEH_Busy, Requeuing the cmd=%p.\n", cmd);
			cmd->result = DID_REQUEUE << 16;
		}
		goto qc24_fail_command;
	}

	rval = fc_remote_port_chkready(rport);
	if (rval) {
		cmd->result = rval;
		ql_dbg(ql_dbg_io, vha, 0x3003,
		    "fc_remote_port_chkready failed for cmd=%p, rval=0x%x.\n",
		    cmd, rval);
		goto qc24_fail_command;
	}

	if (!vha->flags.difdix_supported &&
		scsi_get_prot_op(cmd) != SCSI_PROT_NORMAL) {
			ql_dbg(ql_dbg_io, vha, 0x3004,
			    "DIF Cap not reg, fail DIF capable cmd's:%p.\n",
			    cmd);
			cmd->result = DID_NO_CONNECT << 16;
			goto qc24_fail_command;
	}

	if (!fcport) {
		cmd->result = DID_NO_CONNECT << 16;
		goto qc24_fail_command;
	}

	if (atomic_read(&fcport->state) != FCS_ONLINE) {
		if (atomic_read(&fcport->state) == FCS_DEVICE_DEAD ||
			atomic_read(&base_vha->loop_state) == LOOP_DEAD) {
			ql_dbg(ql_dbg_io, vha, 0x3005,
			    "Returning DNC, fcport_state=%d loop_state=%d.\n",
			    atomic_read(&fcport->state),
			    atomic_read(&base_vha->loop_state));
			cmd->result = DID_NO_CONNECT << 16;
			goto qc24_fail_command;
		}
		goto qc24_target_busy;
	}

	sp = qla2x00_get_sp(base_vha, fcport, GFP_ATOMIC);
	if (!sp)
		goto qc24_host_busy;

	sp->u.scmd.cmd = cmd;
	sp->type = SRB_SCSI_CMD;
	atomic_set(&sp->ref_count, 1);
	CMD_SP(cmd) = (void *)sp;
	sp->free = qla2x00_sp_free_dma;
	sp->done = qla2x00_sp_compl;

	rval = ha->isp_ops->start_scsi(sp);
	if (rval != QLA_SUCCESS) {
		ql_dbg(ql_dbg_io, vha, 0x3013,
		    "Start scsi failed rval=%d for cmd=%p.\n", rval, cmd);
		goto qc24_host_busy_free_sp;
	}

	return 0;

qc24_host_busy_free_sp:
	qla2x00_sp_free_dma(ha, sp);

qc24_host_busy:
	return SCSI_MLQUEUE_HOST_BUSY;

qc24_target_busy:
	return SCSI_MLQUEUE_TARGET_BUSY;

qc24_fail_command:
	cmd->scsi_done(cmd);

	return 0;
}

/*
 * qla2x00_eh_wait_on_command
 *    Waits for the command to be returned by the Firmware for some
 *    max time.
 *
 * Input:
 *    cmd = Scsi Command to wait on.
 *
 * Return:
 *    Not Found : 0
 *    Found : 1
 */
static int
qla2x00_eh_wait_on_command(struct scsi_cmnd *cmd)
{
#define ABORT_POLLING_PERIOD	1000
#define ABORT_WAIT_ITER		((10 * 1000) / (ABORT_POLLING_PERIOD))
	unsigned long wait_iter = ABORT_WAIT_ITER;
	scsi_qla_host_t *vha = shost_priv(cmd->device->host);
	struct qla_hw_data *ha = vha->hw;
	int ret = QLA_SUCCESS;

	if (unlikely(pci_channel_offline(ha->pdev)) || ha->flags.eeh_busy) {
		ql_dbg(ql_dbg_taskm, vha, 0x8005,
		    "Return:eh_wait.\n");
		return ret;
	}

	while (CMD_SP(cmd) && wait_iter--) {
		msleep(ABORT_POLLING_PERIOD);
	}
	if (CMD_SP(cmd))
		ret = QLA_FUNCTION_FAILED;

	return ret;
}

/*
 * qla2x00_wait_for_hba_online
 *    Wait till the HBA is online after going through
 *    <= MAX_RETRIES_OF_ISP_ABORT  or
 *    finally HBA is disabled ie marked offline
 *
 * Input:
 *     ha - pointer to host adapter structure
 *
 * Note:
 *    Does context switching-Release SPIN_LOCK
 *    (if any) before calling this routine.
 *
 * Return:
 *    Success (Adapter is online) : 0
 *    Failed  (Adapter is offline/disabled) : 1
 */
int
qla2x00_wait_for_hba_online(scsi_qla_host_t *vha)
{
	int		return_status;
	unsigned long	wait_online;
	struct qla_hw_data *ha = vha->hw;
	scsi_qla_host_t *base_vha = pci_get_drvdata(ha->pdev);

	wait_online = jiffies + (MAX_LOOP_TIMEOUT * HZ);
	while (((test_bit(ISP_ABORT_NEEDED, &base_vha->dpc_flags)) ||
	    test_bit(ABORT_ISP_ACTIVE, &base_vha->dpc_flags) ||
	    test_bit(ISP_ABORT_RETRY, &base_vha->dpc_flags) ||
	    ha->dpc_active) && time_before(jiffies, wait_online)) {

		msleep(1000);
	}
	if (base_vha->flags.online)
		return_status = QLA_SUCCESS;
	else
		return_status = QLA_FUNCTION_FAILED;

	return (return_status);
}

/*
 * qla2x00_wait_for_reset_ready
 *    Wait till the HBA is online after going through
 *    <= MAX_RETRIES_OF_ISP_ABORT  or
 *    finally HBA is disabled ie marked offline or flash
 *    operations are in progress.
 *
 * Input:
 *     ha - pointer to host adapter structure
 *
 * Note:
 *    Does context switching-Release SPIN_LOCK
 *    (if any) before calling this routine.
 *
 * Return:
 *    Success (Adapter is online/no flash ops) : 0
 *    Failed  (Adapter is offline/disabled/flash ops in progress) : 1
 */
static int
qla2x00_wait_for_reset_ready(scsi_qla_host_t *vha)
{
	int		return_status;
	unsigned long	wait_online;
	struct qla_hw_data *ha = vha->hw;
	scsi_qla_host_t *base_vha = pci_get_drvdata(ha->pdev);

	wait_online = jiffies + (MAX_LOOP_TIMEOUT * HZ);
	while (((test_bit(ISP_ABORT_NEEDED, &base_vha->dpc_flags)) ||
	    test_bit(ABORT_ISP_ACTIVE, &base_vha->dpc_flags) ||
	    test_bit(ISP_ABORT_RETRY, &base_vha->dpc_flags) ||
	    ha->optrom_state != QLA_SWAITING ||
	    ha->dpc_active) && time_before(jiffies, wait_online))
		msleep(1000);

	if (base_vha->flags.online &&  ha->optrom_state == QLA_SWAITING)
		return_status = QLA_SUCCESS;
	else
		return_status = QLA_FUNCTION_FAILED;

	ql_dbg(ql_dbg_taskm, vha, 0x8019,
	    "%s return status=%d.\n", __func__, return_status);

	return return_status;
}

int
qla2x00_wait_for_chip_reset(scsi_qla_host_t *vha)
{
	int		return_status;
	unsigned long	wait_reset;
	struct qla_hw_data *ha = vha->hw;
	scsi_qla_host_t *base_vha = pci_get_drvdata(ha->pdev);

	wait_reset = jiffies + (MAX_LOOP_TIMEOUT * HZ);
	while (((test_bit(ISP_ABORT_NEEDED, &base_vha->dpc_flags)) ||
	    test_bit(ABORT_ISP_ACTIVE, &base_vha->dpc_flags) ||
	    test_bit(ISP_ABORT_RETRY, &base_vha->dpc_flags) ||
	    ha->dpc_active) && time_before(jiffies, wait_reset)) {

		msleep(1000);

		if (!test_bit(ISP_ABORT_NEEDED, &base_vha->dpc_flags) &&
		    ha->flags.chip_reset_done)
			break;
	}
	if (ha->flags.chip_reset_done)
		return_status = QLA_SUCCESS;
	else
		return_status = QLA_FUNCTION_FAILED;

	return return_status;
}

static void
sp_get(struct srb *sp)
{
	atomic_inc(&sp->ref_count);
}

/**************************************************************************
* qla2xxx_eh_abort
*
* Description:
*    The abort function will abort the specified command.
*
* Input:
*    cmd = Linux SCSI command packet to be aborted.
*
* Returns:
*    Either SUCCESS or FAILED.
*
* Note:
*    Only return FAILED if command not returned by firmware.
**************************************************************************/
static int
qla2xxx_eh_abort(struct scsi_cmnd *cmd)
{
	scsi_qla_host_t *vha = shost_priv(cmd->device->host);
	srb_t *sp;
	int ret;
	unsigned int id, lun;
	unsigned long flags;
	int wait = 0;
	struct qla_hw_data *ha = vha->hw;

	if (!CMD_SP(cmd))
		return SUCCESS;

	ret = fc_block_scsi_eh(cmd);
	if (ret != 0)
		return ret;
	ret = SUCCESS;

	id = cmd->device->id;
	lun = cmd->device->lun;

	spin_lock_irqsave(&ha->hardware_lock, flags);
	sp = (srb_t *) CMD_SP(cmd);
	if (!sp) {
		spin_unlock_irqrestore(&ha->hardware_lock, flags);
		return SUCCESS;
	}

	ql_dbg(ql_dbg_taskm, vha, 0x8002,
	    "Aborting from RISC nexus=%ld:%d:%d sp=%p cmd=%p\n",
	    vha->host_no, id, lun, sp, cmd);

	/* Get a reference to the sp and drop the lock.*/
	sp_get(sp);

	spin_unlock_irqrestore(&ha->hardware_lock, flags);
	if (ha->isp_ops->abort_command(sp)) {
		ret = FAILED;
		ql_dbg(ql_dbg_taskm, vha, 0x8003,
		    "Abort command mbx failed cmd=%p.\n", cmd);
	} else {
		ql_dbg(ql_dbg_taskm, vha, 0x8004,
		    "Abort command mbx success cmd=%p.\n", cmd);
		wait = 1;
	}

	spin_lock_irqsave(&ha->hardware_lock, flags);
	sp->done(ha, sp, 0);
	spin_unlock_irqrestore(&ha->hardware_lock, flags);

	/* Did the command return during mailbox execution? */
	if (ret == FAILED && !CMD_SP(cmd))
		ret = SUCCESS;

	/* Wait for the command to be returned. */
	if (wait) {
		if (qla2x00_eh_wait_on_command(cmd) != QLA_SUCCESS) {
			ql_log(ql_log_warn, vha, 0x8006,
			    "Abort handler timed out cmd=%p.\n", cmd);
			ret = FAILED;
		}
	}

	ql_log(ql_log_info, vha, 0x801c,
	    "Abort command issued nexus=%ld:%d:%d --  %d %x.\n",
	    vha->host_no, id, lun, wait, ret);

	return ret;
}

int
qla2x00_eh_wait_for_pending_commands(scsi_qla_host_t *vha, unsigned int t,
	unsigned int l, enum nexus_wait_type type)
{
	int cnt, match, status;
	unsigned long flags;
	struct qla_hw_data *ha = vha->hw;
	struct req_que *req;
	srb_t *sp;
	struct scsi_cmnd *cmd;

	status = QLA_SUCCESS;

	spin_lock_irqsave(&ha->hardware_lock, flags);
	req = vha->req;
	for (cnt = 1; status == QLA_SUCCESS &&
		cnt < MAX_OUTSTANDING_COMMANDS; cnt++) {
		sp = req->outstanding_cmds[cnt];
		if (!sp)
			continue;
		if (sp->type != SRB_SCSI_CMD)
			continue;
		if (vha->vp_idx != sp->fcport->vha->vp_idx)
			continue;
		match = 0;
		cmd = GET_CMD_SP(sp);
		switch (type) {
		case WAIT_HOST:
			match = 1;
			break;
		case WAIT_TARGET:
			match = cmd->device->id == t;
			break;
		case WAIT_LUN:
			match = (cmd->device->id == t &&
				cmd->device->lun == l);
			break;
		}
		if (!match)
			continue;

		spin_unlock_irqrestore(&ha->hardware_lock, flags);
		status = qla2x00_eh_wait_on_command(cmd);
		spin_lock_irqsave(&ha->hardware_lock, flags);
	}
	spin_unlock_irqrestore(&ha->hardware_lock, flags);

	return status;
}

static char *reset_errors[] = {
	"HBA not online",
	"HBA not ready",
	"Task management failed",
	"Waiting for command completions",
};

static int
__qla2xxx_eh_generic_reset(char *name, enum nexus_wait_type type,
    struct scsi_cmnd *cmd, int (*do_reset)(struct fc_port *, unsigned int, int))
{
	scsi_qla_host_t *vha = shost_priv(cmd->device->host);
	fc_port_t *fcport = (struct fc_port *) cmd->device->hostdata;
	int err;

	if (!fcport) {
		return FAILED;
	}

	err = fc_block_scsi_eh(cmd);
	if (err != 0)
		return err;

	ql_log(ql_log_info, vha, 0x8009,
	    "%s RESET ISSUED nexus=%ld:%d:%d cmd=%p.\n", name, vha->host_no,
	    cmd->device->id, cmd->device->lun, cmd);

	err = 0;
	if (qla2x00_wait_for_hba_online(vha) != QLA_SUCCESS) {
		ql_log(ql_log_warn, vha, 0x800a,
		    "Wait for hba online failed for cmd=%p.\n", cmd);
		goto eh_reset_failed;
	}
	err = 2;
	if (do_reset(fcport, cmd->device->lun, cmd->request->cpu + 1)
		!= QLA_SUCCESS) {
		ql_log(ql_log_warn, vha, 0x800c,
		    "do_reset failed for cmd=%p.\n", cmd);
		goto eh_reset_failed;
	}
	err = 3;
	if (qla2x00_eh_wait_for_pending_commands(vha, cmd->device->id,
	    cmd->device->lun, type) != QLA_SUCCESS) {
		ql_log(ql_log_warn, vha, 0x800d,
		    "wait for peding cmds failed for cmd=%p.\n", cmd);
		goto eh_reset_failed;
	}

	ql_log(ql_log_info, vha, 0x800e,
	    "%s RESET SUCCEEDED nexus:%ld:%d:%d cmd=%p.\n", name,
	    vha->host_no, cmd->device->id, cmd->device->lun, cmd);

	return SUCCESS;

eh_reset_failed:
	ql_log(ql_log_info, vha, 0x800f,
	    "%s RESET FAILED: %s nexus=%ld:%d:%d cmd=%p.\n", name,
	    reset_errors[err], vha->host_no, cmd->device->id, cmd->device->lun,
	    cmd);
	return FAILED;
}

static int
qla2xxx_eh_device_reset(struct scsi_cmnd *cmd)
{
	scsi_qla_host_t *vha = shost_priv(cmd->device->host);
	struct qla_hw_data *ha = vha->hw;

	return __qla2xxx_eh_generic_reset("DEVICE", WAIT_LUN, cmd,
	    ha->isp_ops->lun_reset);
}

static int
qla2xxx_eh_target_reset(struct scsi_cmnd *cmd)
{
	scsi_qla_host_t *vha = shost_priv(cmd->device->host);
	struct qla_hw_data *ha = vha->hw;

	return __qla2xxx_eh_generic_reset("TARGET", WAIT_TARGET, cmd,
	    ha->isp_ops->target_reset);
}

/**************************************************************************
* qla2xxx_eh_bus_reset
*
* Description:
*    The bus reset function will reset the bus and abort any executing
*    commands.
*
* Input:
*    cmd = Linux SCSI command packet of the command that cause the
*          bus reset.
*
* Returns:
*    SUCCESS/FAILURE (defined as macro in scsi.h).
*
**************************************************************************/
static int
qla2xxx_eh_bus_reset(struct scsi_cmnd *cmd)
{
	scsi_qla_host_t *vha = shost_priv(cmd->device->host);
	fc_port_t *fcport = (struct fc_port *) cmd->device->hostdata;
	int ret = FAILED;
	unsigned int id, lun;

	id = cmd->device->id;
	lun = cmd->device->lun;

	if (!fcport) {
		return ret;
	}

	ret = fc_block_scsi_eh(cmd);
	if (ret != 0)
		return ret;
	ret = FAILED;

	ql_log(ql_log_info, vha, 0x8012,
	    "BUS RESET ISSUED nexus=%ld:%d%d.\n", vha->host_no, id, lun);

	if (qla2x00_wait_for_hba_online(vha) != QLA_SUCCESS) {
		ql_log(ql_log_fatal, vha, 0x8013,
		    "Wait for hba online failed board disabled.\n");
		goto eh_bus_reset_done;
	}

	if (qla2x00_loop_reset(vha) == QLA_SUCCESS)
		ret = SUCCESS;

	if (ret == FAILED)
		goto eh_bus_reset_done;

	/* Flush outstanding commands. */
	if (qla2x00_eh_wait_for_pending_commands(vha, 0, 0, WAIT_HOST) !=
	    QLA_SUCCESS) {
		ql_log(ql_log_warn, vha, 0x8014,
		    "Wait for pending commands failed.\n");
		ret = FAILED;
	}

eh_bus_reset_done:
	ql_log(ql_log_warn, vha, 0x802b,
	    "BUS RESET %s nexus=%ld:%d:%d.\n",
	    (ret == FAILED) ? "FAILED" : "SUCCEDED", vha->host_no, id, lun);

	return ret;
}

/**************************************************************************
* qla2xxx_eh_host_reset
*
* Description:
*    The reset function will reset the Adapter.
*
* Input:
*      cmd = Linux SCSI command packet of the command that cause the
*            adapter reset.
*
* Returns:
*      Either SUCCESS or FAILED.
*
* Note:
**************************************************************************/
static int
qla2xxx_eh_host_reset(struct scsi_cmnd *cmd)
{
	scsi_qla_host_t *vha = shost_priv(cmd->device->host);
	struct qla_hw_data *ha = vha->hw;
	int ret = FAILED;
	unsigned int id, lun;
	scsi_qla_host_t *base_vha = pci_get_drvdata(ha->pdev);

	id = cmd->device->id;
	lun = cmd->device->lun;

	ql_log(ql_log_info, vha, 0x8018,
	    "ADAPTER RESET ISSUED nexus=%ld:%d:%d.\n", vha->host_no, id, lun);

	if (qla2x00_wait_for_reset_ready(vha) != QLA_SUCCESS)
		goto eh_host_reset_lock;

	if (vha != base_vha) {
		if (qla2x00_vp_abort_isp(vha))
			goto eh_host_reset_lock;
	} else {
		if (IS_QLA82XX(vha->hw)) {
			if (!qla82xx_fcoe_ctx_reset(vha)) {
				/* Ctx reset success */
				ret = SUCCESS;
				goto eh_host_reset_lock;
			}
			/* fall thru if ctx reset failed */
		}
		if (ha->wq)
			flush_workqueue(ha->wq);

		set_bit(ABORT_ISP_ACTIVE, &base_vha->dpc_flags);
		if (ha->isp_ops->abort_isp(base_vha)) {
			clear_bit(ABORT_ISP_ACTIVE, &base_vha->dpc_flags);
			/* failed. schedule dpc to try */
			set_bit(ISP_ABORT_NEEDED, &base_vha->dpc_flags);

			if (qla2x00_wait_for_hba_online(vha) != QLA_SUCCESS) {
				ql_log(ql_log_warn, vha, 0x802a,
				    "wait for hba online failed.\n");
				goto eh_host_reset_lock;
			}
		}
		clear_bit(ABORT_ISP_ACTIVE, &base_vha->dpc_flags);
	}

	/* Waiting for command to be returned to OS.*/
	if (qla2x00_eh_wait_for_pending_commands(vha, 0, 0, WAIT_HOST) ==
		QLA_SUCCESS)
		ret = SUCCESS;

eh_host_reset_lock:
	ql_log(ql_log_info, vha, 0x8017,
	    "ADAPTER RESET %s nexus=%ld:%d:%d.\n",
	    (ret == FAILED) ? "FAILED" : "SUCCEEDED", vha->host_no, id, lun);

	return ret;
}

/*
* qla2x00_loop_reset
*      Issue loop reset.
*
* Input:
*      ha = adapter block pointer.
*
* Returns:
*      0 = success
*/
int
qla2x00_loop_reset(scsi_qla_host_t *vha)
{
	int ret;
	struct fc_port *fcport;
	struct qla_hw_data *ha = vha->hw;

	if (ql2xtargetreset == 1 && ha->flags.enable_target_reset) {
		list_for_each_entry(fcport, &vha->vp_fcports, list) {
			if (fcport->port_type != FCT_TARGET)
				continue;

			ret = ha->isp_ops->target_reset(fcport, 0, 0);
			if (ret != QLA_SUCCESS) {
				ql_dbg(ql_dbg_taskm, vha, 0x802c,
				    "Bus Reset failed: Target Reset=%d "
				    "d_id=%x.\n", ret, fcport->d_id.b24);
			}
		}
	}

	if (ha->flags.enable_lip_full_login && !IS_CNA_CAPABLE(ha)) {
		ret = qla2x00_full_login_lip(vha);
		if (ret != QLA_SUCCESS) {
			ql_dbg(ql_dbg_taskm, vha, 0x802d,
			    "full_login_lip=%d.\n", ret);
		}
		atomic_set(&vha->loop_state, LOOP_DOWN);
		atomic_set(&vha->loop_down_timer, LOOP_DOWN_TIME);
		qla2x00_mark_all_devices_lost(vha, 0);
	}

	if (ha->flags.enable_lip_reset) {
		ret = qla2x00_lip_reset(vha);
		if (ret != QLA_SUCCESS)
			ql_dbg(ql_dbg_taskm, vha, 0x802e,
			    "lip_reset failed (%d).\n", ret);
	}

	/* Issue marker command only when we are going to start the I/O */
	vha->marker_needed = 1;

	return QLA_SUCCESS;
}

void
qla2x00_abort_all_cmds(scsi_qla_host_t *vha, int res)
{
	int que, cnt;
	unsigned long flags;
	srb_t *sp;
	struct qla_hw_data *ha = vha->hw;
	struct req_que *req;

	spin_lock_irqsave(&ha->hardware_lock, flags);
	for (que = 0; que < ha->max_req_queues; que++) {
		req = ha->req_q_map[que];
		if (!req)
			continue;
		for (cnt = 1; cnt < MAX_OUTSTANDING_COMMANDS; cnt++) {
			sp = req->outstanding_cmds[cnt];
			if (sp) {
				req->outstanding_cmds[cnt] = NULL;
				sp->done(vha, sp, res);
			}
		}
	}
	spin_unlock_irqrestore(&ha->hardware_lock, flags);
}

static int
qla2xxx_slave_alloc(struct scsi_device *sdev)
{
	struct fc_rport *rport = starget_to_rport(scsi_target(sdev));

	if (!rport || fc_remote_port_chkready(rport))
		return -ENXIO;

	sdev->hostdata = *(fc_port_t **)rport->dd_data;

	return 0;
}

static int
qla2xxx_slave_configure(struct scsi_device *sdev)
{
	scsi_qla_host_t *vha = shost_priv(sdev->host);
	struct req_que *req = vha->req;

	if (sdev->tagged_supported)
		scsi_activate_tcq(sdev, req->max_q_depth);
	else
		scsi_deactivate_tcq(sdev, req->max_q_depth);
	return 0;
}

static void
qla2xxx_slave_destroy(struct scsi_device *sdev)
{
	sdev->hostdata = NULL;
}

static void qla2x00_handle_queue_full(struct scsi_device *sdev, int qdepth)
{
	fc_port_t *fcport = (struct fc_port *) sdev->hostdata;

	if (!scsi_track_queue_full(sdev, qdepth))
		return;

	ql_dbg(ql_dbg_io, fcport->vha, 0x3029,
	    "Queue depth adjusted-down to %d for nexus=%ld:%d:%d.\n",
	    sdev->queue_depth, fcport->vha->host_no, sdev->id, sdev->lun);
}

static void qla2x00_adjust_sdev_qdepth_up(struct scsi_device *sdev, int qdepth)
{
	fc_port_t *fcport = sdev->hostdata;
	struct scsi_qla_host *vha = fcport->vha;
	struct req_que *req = NULL;

	req = vha->req;
	if (!req)
		return;

	if (req->max_q_depth <= sdev->queue_depth || req->max_q_depth < qdepth)
		return;

	if (sdev->ordered_tags)
		scsi_adjust_queue_depth(sdev, MSG_ORDERED_TAG, qdepth);
	else
		scsi_adjust_queue_depth(sdev, MSG_SIMPLE_TAG, qdepth);

	ql_dbg(ql_dbg_io, vha, 0x302a,
	    "Queue depth adjusted-up to %d for nexus=%ld:%d:%d.\n",
	    sdev->queue_depth, fcport->vha->host_no, sdev->id, sdev->lun);
}

static int
qla2x00_change_queue_depth(struct scsi_device *sdev, int qdepth, int reason)
{
	switch (reason) {
	case SCSI_QDEPTH_DEFAULT:
		scsi_adjust_queue_depth(sdev, scsi_get_tag_type(sdev), qdepth);
		break;
	case SCSI_QDEPTH_QFULL:
		qla2x00_handle_queue_full(sdev, qdepth);
		break;
	case SCSI_QDEPTH_RAMP_UP:
		qla2x00_adjust_sdev_qdepth_up(sdev, qdepth);
		break;
	default:
		return -EOPNOTSUPP;
	}

	return sdev->queue_depth;
}

static int
qla2x00_change_queue_type(struct scsi_device *sdev, int tag_type)
{
	if (sdev->tagged_supported) {
		scsi_set_tag_type(sdev, tag_type);
		if (tag_type)
			scsi_activate_tcq(sdev, sdev->queue_depth);
		else
			scsi_deactivate_tcq(sdev, sdev->queue_depth);
	} else
		tag_type = 0;

	return tag_type;
}

/**
 * qla2x00_config_dma_addressing() - Configure OS DMA addressing method.
 * @ha: HA context
 *
 * At exit, the @ha's flags.enable_64bit_addressing set to indicated
 * supported addressing method.
 */
static void
qla2x00_config_dma_addressing(struct qla_hw_data *ha)
{
	/* Assume a 32bit DMA mask. */
	ha->flags.enable_64bit_addressing = 0;

	if (!dma_set_mask(&ha->pdev->dev, DMA_BIT_MASK(64))) {
		/* Any upper-dword bits set? */
		if (MSD(dma_get_required_mask(&ha->pdev->dev)) &&
		    !pci_set_consistent_dma_mask(ha->pdev, DMA_BIT_MASK(64))) {
			/* Ok, a 64bit DMA mask is applicable. */
			ha->flags.enable_64bit_addressing = 1;
			ha->isp_ops->calc_req_entries = qla2x00_calc_iocbs_64;
			ha->isp_ops->build_iocbs = qla2x00_build_scsi_iocbs_64;
			return;
		}
	}

	dma_set_mask(&ha->pdev->dev, DMA_BIT_MASK(32));
	pci_set_consistent_dma_mask(ha->pdev, DMA_BIT_MASK(32));
}

static void
qla2x00_enable_intrs(struct qla_hw_data *ha)
{
	unsigned long flags = 0;
	struct device_reg_2xxx __iomem *reg = &ha->iobase->isp;

	spin_lock_irqsave(&ha->hardware_lock, flags);
	ha->interrupts_on = 1;
	/* enable risc and host interrupts */
	WRT_REG_WORD(&reg->ictrl, ICR_EN_INT | ICR_EN_RISC);
	RD_REG_WORD(&reg->ictrl);
	spin_unlock_irqrestore(&ha->hardware_lock, flags);

}

static void
qla2x00_disable_intrs(struct qla_hw_data *ha)
{
	unsigned long flags = 0;
	struct device_reg_2xxx __iomem *reg = &ha->iobase->isp;

	spin_lock_irqsave(&ha->hardware_lock, flags);
	ha->interrupts_on = 0;
	/* disable risc and host interrupts */
	WRT_REG_WORD(&reg->ictrl, 0);
	RD_REG_WORD(&reg->ictrl);
	spin_unlock_irqrestore(&ha->hardware_lock, flags);
}

static void
qla24xx_enable_intrs(struct qla_hw_data *ha)
{
	unsigned long flags = 0;
	struct device_reg_24xx __iomem *reg = &ha->iobase->isp24;

	spin_lock_irqsave(&ha->hardware_lock, flags);
	ha->interrupts_on = 1;
	WRT_REG_DWORD(&reg->ictrl, ICRX_EN_RISC_INT);
	RD_REG_DWORD(&reg->ictrl);
	spin_unlock_irqrestore(&ha->hardware_lock, flags);
}

static void
qla24xx_disable_intrs(struct qla_hw_data *ha)
{
	unsigned long flags = 0;
	struct device_reg_24xx __iomem *reg = &ha->iobase->isp24;

	if (IS_NOPOLLING_TYPE(ha))
		return;
	spin_lock_irqsave(&ha->hardware_lock, flags);
	ha->interrupts_on = 0;
	WRT_REG_DWORD(&reg->ictrl, 0);
	RD_REG_DWORD(&reg->ictrl);
	spin_unlock_irqrestore(&ha->hardware_lock, flags);
}

static int
qla2x00_iospace_config(struct qla_hw_data *ha)
{
	resource_size_t pio;
	uint16_t msix;
	int cpus;

	if (pci_request_selected_regions(ha->pdev, ha->bars,
	    QLA2XXX_DRIVER_NAME)) {
		ql_log_pci(ql_log_fatal, ha->pdev, 0x0011,
		    "Failed to reserve PIO/MMIO regions (%s), aborting.\n",
		    pci_name(ha->pdev));
		goto iospace_error_exit;
	}
	if (!(ha->bars & 1))
		goto skip_pio;

	/* We only need PIO for Flash operations on ISP2312 v2 chips. */
	pio = pci_resource_start(ha->pdev, 0);
	if (pci_resource_flags(ha->pdev, 0) & IORESOURCE_IO) {
		if (pci_resource_len(ha->pdev, 0) < MIN_IOBASE_LEN) {
			ql_log_pci(ql_log_warn, ha->pdev, 0x0012,
			    "Invalid pci I/O region size (%s).\n",
			    pci_name(ha->pdev));
			pio = 0;
		}
	} else {
		ql_log_pci(ql_log_warn, ha->pdev, 0x0013,
		    "Region #0 no a PIO resource (%s).\n",
		    pci_name(ha->pdev));
		pio = 0;
	}
	ha->pio_address = pio;
	ql_dbg_pci(ql_dbg_init, ha->pdev, 0x0014,
	    "PIO address=%llu.\n",
	    (unsigned long long)ha->pio_address);

skip_pio:
	/* Use MMIO operations for all accesses. */
	if (!(pci_resource_flags(ha->pdev, 1) & IORESOURCE_MEM)) {
		ql_log_pci(ql_log_fatal, ha->pdev, 0x0015,
		    "Region #1 not an MMIO resource (%s), aborting.\n",
		    pci_name(ha->pdev));
		goto iospace_error_exit;
	}
	if (pci_resource_len(ha->pdev, 1) < MIN_IOBASE_LEN) {
		ql_log_pci(ql_log_fatal, ha->pdev, 0x0016,
		    "Invalid PCI mem region size (%s), aborting.\n",
		    pci_name(ha->pdev));
		goto iospace_error_exit;
	}

	ha->iobase = ioremap(pci_resource_start(ha->pdev, 1), MIN_IOBASE_LEN);
	if (!ha->iobase) {
		ql_log_pci(ql_log_fatal, ha->pdev, 0x0017,
		    "Cannot remap MMIO (%s), aborting.\n",
		    pci_name(ha->pdev));
		goto iospace_error_exit;
	}

	/* Determine queue resources */
	ha->max_req_queues = ha->max_rsp_queues = 1;
	if ((ql2xmaxqueues <= 1 && !ql2xmultique_tag) ||
		(ql2xmaxqueues > 1 && ql2xmultique_tag) ||
		(!IS_QLA25XX(ha) && !IS_QLA81XX(ha)))
		goto mqiobase_exit;

	ha->mqiobase = ioremap(pci_resource_start(ha->pdev, 3),
			pci_resource_len(ha->pdev, 3));
	if (ha->mqiobase) {
		ql_dbg_pci(ql_dbg_init, ha->pdev, 0x0018,
		    "MQIO Base=%p.\n", ha->mqiobase);
		/* Read MSIX vector size of the board */
		pci_read_config_word(ha->pdev, QLA_PCI_MSIX_CONTROL, &msix);
		ha->msix_count = msix;
		/* Max queues are bounded by available msix vectors */
		/* queue 0 uses two msix vectors */
		if (ql2xmultique_tag) {
			cpus = num_online_cpus();
			ha->max_rsp_queues = (ha->msix_count - 1 > cpus) ?
				(cpus + 1) : (ha->msix_count - 1);
			ha->max_req_queues = 2;
		} else if (ql2xmaxqueues > 1) {
			ha->max_req_queues = ql2xmaxqueues > QLA_MQ_SIZE ?
			    QLA_MQ_SIZE : ql2xmaxqueues;
			ql_dbg_pci(ql_dbg_multiq, ha->pdev, 0xc008,
			    "QoS mode set, max no of request queues:%d.\n",
			    ha->max_req_queues);
			ql_dbg_pci(ql_dbg_init, ha->pdev, 0x0019,
			    "QoS mode set, max no of request queues:%d.\n",
			    ha->max_req_queues);
		}
		ql_log_pci(ql_log_info, ha->pdev, 0x001a,
		    "MSI-X vector count: %d.\n", msix);
	} else
		ql_log_pci(ql_log_info, ha->pdev, 0x001b,
		    "BAR 3 not enabled.\n");

mqiobase_exit:
	ha->msix_count = ha->max_rsp_queues + 1;
	ql_dbg_pci(ql_dbg_init, ha->pdev, 0x001c,
	    "MSIX Count:%d.\n", ha->msix_count);
	return (0);

iospace_error_exit:
	return (-ENOMEM);
}


static int
qla83xx_iospace_config(struct qla_hw_data *ha)
{
	uint16_t msix;
	int cpus;

	if (pci_request_selected_regions(ha->pdev, ha->bars,
	    QLA2XXX_DRIVER_NAME)) {
		ql_log_pci(ql_log_fatal, ha->pdev, 0x0117,
		    "Failed to reserve PIO/MMIO regions (%s), aborting.\n",
		    pci_name(ha->pdev));

		goto iospace_error_exit;
	}

	/* Use MMIO operations for all accesses. */
	if (!(pci_resource_flags(ha->pdev, 0) & IORESOURCE_MEM)) {
		ql_log_pci(ql_log_warn, ha->pdev, 0x0118,
		    "Invalid pci I/O region size (%s).\n",
		    pci_name(ha->pdev));
		goto iospace_error_exit;
	}
	if (pci_resource_len(ha->pdev, 0) < MIN_IOBASE_LEN) {
		ql_log_pci(ql_log_warn, ha->pdev, 0x0119,
		    "Invalid PCI mem region size (%s), aborting\n",
			pci_name(ha->pdev));
		goto iospace_error_exit;
	}

	ha->iobase = ioremap(pci_resource_start(ha->pdev, 0), MIN_IOBASE_LEN);
	if (!ha->iobase) {
		ql_log_pci(ql_log_fatal, ha->pdev, 0x011a,
		    "Cannot remap MMIO (%s), aborting.\n",
		    pci_name(ha->pdev));
		goto iospace_error_exit;
	}

	/* 64bit PCI BAR - BAR2 will correspoond to region 4 */
	/* 83XX 26XX always use MQ type access for queues
	 * - mbar 2, a.k.a region 4 */
	ha->max_req_queues = ha->max_rsp_queues = 1;
	ha->mqiobase = ioremap(pci_resource_start(ha->pdev, 4),
			pci_resource_len(ha->pdev, 4));

	if (!ha->mqiobase) {
		ql_log_pci(ql_log_fatal, ha->pdev, 0x011d,
		    "BAR2/region4 not enabled\n");
		goto mqiobase_exit;
	}

	ha->msixbase = ioremap(pci_resource_start(ha->pdev, 2),
			pci_resource_len(ha->pdev, 2));
	if (ha->msixbase) {
		/* Read MSIX vector size of the board */
		pci_read_config_word(ha->pdev,
		    QLA_83XX_PCI_MSIX_CONTROL, &msix);
		ha->msix_count = msix;
		/* Max queues are bounded by available msix vectors */
		/* queue 0 uses two msix vectors */
		if (ql2xmultique_tag) {
			cpus = num_online_cpus();
			ha->max_rsp_queues = (ha->msix_count - 1 > cpus) ?
				(cpus + 1) : (ha->msix_count - 1);
			ha->max_req_queues = 2;
		} else if (ql2xmaxqueues > 1) {
			ha->max_req_queues = ql2xmaxqueues > QLA_MQ_SIZE ?
						QLA_MQ_SIZE : ql2xmaxqueues;
			ql_dbg_pci(ql_dbg_multiq, ha->pdev, 0xc00c,
			    "QoS mode set, max no of request queues:%d.\n",
			    ha->max_req_queues);
			ql_dbg_pci(ql_dbg_init, ha->pdev, 0x011b,
			    "QoS mode set, max no of request queues:%d.\n",
			    ha->max_req_queues);
		}
		ql_log_pci(ql_log_info, ha->pdev, 0x011c,
		    "MSI-X vector count: %d.\n", msix);
	} else
		ql_log_pci(ql_log_info, ha->pdev, 0x011e,
		    "BAR 1 not enabled.\n");

mqiobase_exit:
	ha->msix_count = ha->max_rsp_queues + 1;
	ql_dbg_pci(ql_dbg_init, ha->pdev, 0x011f,
	    "MSIX Count:%d.\n", ha->msix_count);
	return 0;

iospace_error_exit:
	return -ENOMEM;
}

static struct isp_operations qla2100_isp_ops = {
	.pci_config		= qla2100_pci_config,
	.reset_chip		= qla2x00_reset_chip,
	.chip_diag		= qla2x00_chip_diag,
	.config_rings		= qla2x00_config_rings,
	.reset_adapter		= qla2x00_reset_adapter,
	.nvram_config		= qla2x00_nvram_config,
	.update_fw_options	= qla2x00_update_fw_options,
	.load_risc		= qla2x00_load_risc,
	.pci_info_str		= qla2x00_pci_info_str,
	.fw_version_str		= qla2x00_fw_version_str,
	.intr_handler		= qla2100_intr_handler,
	.enable_intrs		= qla2x00_enable_intrs,
	.disable_intrs		= qla2x00_disable_intrs,
	.abort_command		= qla2x00_abort_command,
	.target_reset		= qla2x00_abort_target,
	.lun_reset		= qla2x00_lun_reset,
	.fabric_login		= qla2x00_login_fabric,
	.fabric_logout		= qla2x00_fabric_logout,
	.calc_req_entries	= qla2x00_calc_iocbs_32,
	.build_iocbs		= qla2x00_build_scsi_iocbs_32,
	.prep_ms_iocb		= qla2x00_prep_ms_iocb,
	.prep_ms_fdmi_iocb	= qla2x00_prep_ms_fdmi_iocb,
	.read_nvram		= qla2x00_read_nvram_data,
	.write_nvram		= qla2x00_write_nvram_data,
	.fw_dump		= qla2100_fw_dump,
	.beacon_on		= NULL,
	.beacon_off		= NULL,
	.beacon_blink		= NULL,
	.read_optrom		= qla2x00_read_optrom_data,
	.write_optrom		= qla2x00_write_optrom_data,
	.get_flash_version	= qla2x00_get_flash_version,
	.start_scsi		= qla2x00_start_scsi,
	.abort_isp		= qla2x00_abort_isp,
	.iospace_config     	= qla2x00_iospace_config,
};

static struct isp_operations qla2300_isp_ops = {
	.pci_config		= qla2300_pci_config,
	.reset_chip		= qla2x00_reset_chip,
	.chip_diag		= qla2x00_chip_diag,
	.config_rings		= qla2x00_config_rings,
	.reset_adapter		= qla2x00_reset_adapter,
	.nvram_config		= qla2x00_nvram_config,
	.update_fw_options	= qla2x00_update_fw_options,
	.load_risc		= qla2x00_load_risc,
	.pci_info_str		= qla2x00_pci_info_str,
	.fw_version_str		= qla2x00_fw_version_str,
	.intr_handler		= qla2300_intr_handler,
	.enable_intrs		= qla2x00_enable_intrs,
	.disable_intrs		= qla2x00_disable_intrs,
	.abort_command		= qla2x00_abort_command,
	.target_reset		= qla2x00_abort_target,
	.lun_reset		= qla2x00_lun_reset,
	.fabric_login		= qla2x00_login_fabric,
	.fabric_logout		= qla2x00_fabric_logout,
	.calc_req_entries	= qla2x00_calc_iocbs_32,
	.build_iocbs		= qla2x00_build_scsi_iocbs_32,
	.prep_ms_iocb		= qla2x00_prep_ms_iocb,
	.prep_ms_fdmi_iocb	= qla2x00_prep_ms_fdmi_iocb,
	.read_nvram		= qla2x00_read_nvram_data,
	.write_nvram		= qla2x00_write_nvram_data,
	.fw_dump		= qla2300_fw_dump,
	.beacon_on		= qla2x00_beacon_on,
	.beacon_off		= qla2x00_beacon_off,
	.beacon_blink		= qla2x00_beacon_blink,
	.read_optrom		= qla2x00_read_optrom_data,
	.write_optrom		= qla2x00_write_optrom_data,
	.get_flash_version	= qla2x00_get_flash_version,
	.start_scsi		= qla2x00_start_scsi,
	.abort_isp		= qla2x00_abort_isp,
	.iospace_config     	= qla2x00_iospace_config,
};

static struct isp_operations qla24xx_isp_ops = {
	.pci_config		= qla24xx_pci_config,
	.reset_chip		= qla24xx_reset_chip,
	.chip_diag		= qla24xx_chip_diag,
	.config_rings		= qla24xx_config_rings,
	.reset_adapter		= qla24xx_reset_adapter,
	.nvram_config		= qla24xx_nvram_config,
	.update_fw_options	= qla24xx_update_fw_options,
	.load_risc		= qla24xx_load_risc,
	.pci_info_str		= qla24xx_pci_info_str,
	.fw_version_str		= qla24xx_fw_version_str,
	.intr_handler		= qla24xx_intr_handler,
	.enable_intrs		= qla24xx_enable_intrs,
	.disable_intrs		= qla24xx_disable_intrs,
	.abort_command		= qla24xx_abort_command,
	.target_reset		= qla24xx_abort_target,
	.lun_reset		= qla24xx_lun_reset,
	.fabric_login		= qla24xx_login_fabric,
	.fabric_logout		= qla24xx_fabric_logout,
	.calc_req_entries	= NULL,
	.build_iocbs		= NULL,
	.prep_ms_iocb		= qla24xx_prep_ms_iocb,
	.prep_ms_fdmi_iocb	= qla24xx_prep_ms_fdmi_iocb,
	.read_nvram		= qla24xx_read_nvram_data,
	.write_nvram		= qla24xx_write_nvram_data,
	.fw_dump		= qla24xx_fw_dump,
	.beacon_on		= qla24xx_beacon_on,
	.beacon_off		= qla24xx_beacon_off,
	.beacon_blink		= qla24xx_beacon_blink,
	.read_optrom		= qla24xx_read_optrom_data,
	.write_optrom		= qla24xx_write_optrom_data,
	.get_flash_version	= qla24xx_get_flash_version,
	.start_scsi		= qla24xx_start_scsi,
	.abort_isp		= qla2x00_abort_isp,
	.iospace_config     	= qla2x00_iospace_config,
};

static struct isp_operations qla25xx_isp_ops = {
	.pci_config		= qla25xx_pci_config,
	.reset_chip		= qla24xx_reset_chip,
	.chip_diag		= qla24xx_chip_diag,
	.config_rings		= qla24xx_config_rings,
	.reset_adapter		= qla24xx_reset_adapter,
	.nvram_config		= qla24xx_nvram_config,
	.update_fw_options	= qla24xx_update_fw_options,
	.load_risc		= qla24xx_load_risc,
	.pci_info_str		= qla24xx_pci_info_str,
	.fw_version_str		= qla24xx_fw_version_str,
	.intr_handler		= qla24xx_intr_handler,
	.enable_intrs		= qla24xx_enable_intrs,
	.disable_intrs		= qla24xx_disable_intrs,
	.abort_command		= qla24xx_abort_command,
	.target_reset		= qla24xx_abort_target,
	.lun_reset		= qla24xx_lun_reset,
	.fabric_login		= qla24xx_login_fabric,
	.fabric_logout		= qla24xx_fabric_logout,
	.calc_req_entries	= NULL,
	.build_iocbs		= NULL,
	.prep_ms_iocb		= qla24xx_prep_ms_iocb,
	.prep_ms_fdmi_iocb	= qla24xx_prep_ms_fdmi_iocb,
	.read_nvram		= qla25xx_read_nvram_data,
	.write_nvram		= qla25xx_write_nvram_data,
	.fw_dump		= qla25xx_fw_dump,
	.beacon_on		= qla24xx_beacon_on,
	.beacon_off		= qla24xx_beacon_off,
	.beacon_blink		= qla24xx_beacon_blink,
	.read_optrom		= qla25xx_read_optrom_data,
	.write_optrom		= qla24xx_write_optrom_data,
	.get_flash_version	= qla24xx_get_flash_version,
	.start_scsi		= qla24xx_dif_start_scsi,
	.abort_isp		= qla2x00_abort_isp,
	.iospace_config     	= qla2x00_iospace_config,
};

static struct isp_operations qla81xx_isp_ops = {
	.pci_config		= qla25xx_pci_config,
	.reset_chip		= qla24xx_reset_chip,
	.chip_diag		= qla24xx_chip_diag,
	.config_rings		= qla24xx_config_rings,
	.reset_adapter		= qla24xx_reset_adapter,
	.nvram_config		= qla81xx_nvram_config,
	.update_fw_options	= qla81xx_update_fw_options,
	.load_risc		= qla81xx_load_risc,
	.pci_info_str		= qla24xx_pci_info_str,
	.fw_version_str		= qla24xx_fw_version_str,
	.intr_handler		= qla24xx_intr_handler,
	.enable_intrs		= qla24xx_enable_intrs,
	.disable_intrs		= qla24xx_disable_intrs,
	.abort_command		= qla24xx_abort_command,
	.target_reset		= qla24xx_abort_target,
	.lun_reset		= qla24xx_lun_reset,
	.fabric_login		= qla24xx_login_fabric,
	.fabric_logout		= qla24xx_fabric_logout,
	.calc_req_entries	= NULL,
	.build_iocbs		= NULL,
	.prep_ms_iocb		= qla24xx_prep_ms_iocb,
	.prep_ms_fdmi_iocb	= qla24xx_prep_ms_fdmi_iocb,
	.read_nvram		= NULL,
	.write_nvram		= NULL,
	.fw_dump		= qla81xx_fw_dump,
	.beacon_on		= qla24xx_beacon_on,
	.beacon_off		= qla24xx_beacon_off,
	.beacon_blink		= qla83xx_beacon_blink,
	.read_optrom		= qla25xx_read_optrom_data,
	.write_optrom		= qla24xx_write_optrom_data,
	.get_flash_version	= qla24xx_get_flash_version,
	.start_scsi		= qla24xx_dif_start_scsi,
	.abort_isp		= qla2x00_abort_isp,
	.iospace_config     	= qla2x00_iospace_config,
};

static struct isp_operations qla82xx_isp_ops = {
	.pci_config		= qla82xx_pci_config,
	.reset_chip		= qla82xx_reset_chip,
	.chip_diag		= qla24xx_chip_diag,
	.config_rings		= qla82xx_config_rings,
	.reset_adapter		= qla24xx_reset_adapter,
	.nvram_config		= qla81xx_nvram_config,
	.update_fw_options	= qla24xx_update_fw_options,
	.load_risc		= qla82xx_load_risc,
	.pci_info_str		= qla82xx_pci_info_str,
	.fw_version_str		= qla24xx_fw_version_str,
	.intr_handler		= qla82xx_intr_handler,
	.enable_intrs		= qla82xx_enable_intrs,
	.disable_intrs		= qla82xx_disable_intrs,
	.abort_command		= qla24xx_abort_command,
	.target_reset		= qla24xx_abort_target,
	.lun_reset		= qla24xx_lun_reset,
	.fabric_login		= qla24xx_login_fabric,
	.fabric_logout		= qla24xx_fabric_logout,
	.calc_req_entries	= NULL,
	.build_iocbs		= NULL,
	.prep_ms_iocb		= qla24xx_prep_ms_iocb,
	.prep_ms_fdmi_iocb	= qla24xx_prep_ms_fdmi_iocb,
	.read_nvram		= qla24xx_read_nvram_data,
	.write_nvram		= qla24xx_write_nvram_data,
	.fw_dump		= qla24xx_fw_dump,
	.beacon_on		= qla82xx_beacon_on,
	.beacon_off		= qla82xx_beacon_off,
	.beacon_blink		= NULL,
	.read_optrom		= qla82xx_read_optrom_data,
	.write_optrom		= qla82xx_write_optrom_data,
	.get_flash_version	= qla24xx_get_flash_version,
	.start_scsi             = qla82xx_start_scsi,
	.abort_isp		= qla82xx_abort_isp,
	.iospace_config     	= qla82xx_iospace_config,
};

static struct isp_operations qla83xx_isp_ops = {
	.pci_config		= qla25xx_pci_config,
	.reset_chip		= qla24xx_reset_chip,
	.chip_diag		= qla24xx_chip_diag,
	.config_rings		= qla24xx_config_rings,
	.reset_adapter		= qla24xx_reset_adapter,
	.nvram_config		= qla81xx_nvram_config,
	.update_fw_options	= qla81xx_update_fw_options,
	.load_risc		= qla81xx_load_risc,
	.pci_info_str		= qla24xx_pci_info_str,
	.fw_version_str		= qla24xx_fw_version_str,
	.intr_handler		= qla24xx_intr_handler,
	.enable_intrs		= qla24xx_enable_intrs,
	.disable_intrs		= qla24xx_disable_intrs,
	.abort_command		= qla24xx_abort_command,
	.target_reset		= qla24xx_abort_target,
	.lun_reset		= qla24xx_lun_reset,
	.fabric_login		= qla24xx_login_fabric,
	.fabric_logout		= qla24xx_fabric_logout,
	.calc_req_entries	= NULL,
	.build_iocbs		= NULL,
	.prep_ms_iocb		= qla24xx_prep_ms_iocb,
	.prep_ms_fdmi_iocb	= qla24xx_prep_ms_fdmi_iocb,
	.read_nvram		= NULL,
	.write_nvram		= NULL,
	.fw_dump		= qla83xx_fw_dump,
	.beacon_on		= qla24xx_beacon_on,
	.beacon_off		= qla24xx_beacon_off,
	.beacon_blink		= qla83xx_beacon_blink,
	.read_optrom		= qla25xx_read_optrom_data,
	.write_optrom		= qla24xx_write_optrom_data,
	.get_flash_version	= qla24xx_get_flash_version,
	.start_scsi		= qla24xx_dif_start_scsi,
	.abort_isp		= qla2x00_abort_isp,
	.iospace_config		= qla83xx_iospace_config,
};

static inline void
qla2x00_set_isp_flags(struct qla_hw_data *ha)
{
	ha->device_type = DT_EXTENDED_IDS;
	switch (ha->pdev->device) {
	case PCI_DEVICE_ID_QLOGIC_ISP2100:
		ha->device_type |= DT_ISP2100;
		ha->device_type &= ~DT_EXTENDED_IDS;
		ha->fw_srisc_address = RISC_START_ADDRESS_2100;
		break;
	case PCI_DEVICE_ID_QLOGIC_ISP2200:
		ha->device_type |= DT_ISP2200;
		ha->device_type &= ~DT_EXTENDED_IDS;
		ha->fw_srisc_address = RISC_START_ADDRESS_2100;
		break;
	case PCI_DEVICE_ID_QLOGIC_ISP2300:
		ha->device_type |= DT_ISP2300;
		ha->device_type |= DT_ZIO_SUPPORTED;
		ha->fw_srisc_address = RISC_START_ADDRESS_2300;
		break;
	case PCI_DEVICE_ID_QLOGIC_ISP2312:
		ha->device_type |= DT_ISP2312;
		ha->device_type |= DT_ZIO_SUPPORTED;
		ha->fw_srisc_address = RISC_START_ADDRESS_2300;
		break;
	case PCI_DEVICE_ID_QLOGIC_ISP2322:
		ha->device_type |= DT_ISP2322;
		ha->device_type |= DT_ZIO_SUPPORTED;
		if (ha->pdev->subsystem_vendor == 0x1028 &&
		    ha->pdev->subsystem_device == 0x0170)
			ha->device_type |= DT_OEM_001;
		ha->fw_srisc_address = RISC_START_ADDRESS_2300;
		break;
	case PCI_DEVICE_ID_QLOGIC_ISP6312:
		ha->device_type |= DT_ISP6312;
		ha->fw_srisc_address = RISC_START_ADDRESS_2300;
		break;
	case PCI_DEVICE_ID_QLOGIC_ISP6322:
		ha->device_type |= DT_ISP6322;
		ha->fw_srisc_address = RISC_START_ADDRESS_2300;
		break;
	case PCI_DEVICE_ID_QLOGIC_ISP2422:
		ha->device_type |= DT_ISP2422;
		ha->device_type |= DT_ZIO_SUPPORTED;
		ha->device_type |= DT_FWI2;
		ha->device_type |= DT_IIDMA;
		ha->fw_srisc_address = RISC_START_ADDRESS_2400;
		break;
	case PCI_DEVICE_ID_QLOGIC_ISP2432:
		ha->device_type |= DT_ISP2432;
		ha->device_type |= DT_ZIO_SUPPORTED;
		ha->device_type |= DT_FWI2;
		ha->device_type |= DT_IIDMA;
		ha->fw_srisc_address = RISC_START_ADDRESS_2400;
		break;
	case PCI_DEVICE_ID_QLOGIC_ISP8432:
		ha->device_type |= DT_ISP8432;
		ha->device_type |= DT_ZIO_SUPPORTED;
		ha->device_type |= DT_FWI2;
		ha->device_type |= DT_IIDMA;
		ha->fw_srisc_address = RISC_START_ADDRESS_2400;
		break;
	case PCI_DEVICE_ID_QLOGIC_ISP5422:
		ha->device_type |= DT_ISP5422;
		ha->device_type |= DT_FWI2;
		ha->fw_srisc_address = RISC_START_ADDRESS_2400;
		break;
	case PCI_DEVICE_ID_QLOGIC_ISP5432:
		ha->device_type |= DT_ISP5432;
		ha->device_type |= DT_FWI2;
		ha->fw_srisc_address = RISC_START_ADDRESS_2400;
		break;
	case PCI_DEVICE_ID_QLOGIC_ISP2532:
		ha->device_type |= DT_ISP2532;
		ha->device_type |= DT_ZIO_SUPPORTED;
		ha->device_type |= DT_FWI2;
		ha->device_type |= DT_IIDMA;
		ha->fw_srisc_address = RISC_START_ADDRESS_2400;
		break;
	case PCI_DEVICE_ID_QLOGIC_ISP8001:
		ha->device_type |= DT_ISP8001;
		ha->device_type |= DT_ZIO_SUPPORTED;
		ha->device_type |= DT_FWI2;
		ha->device_type |= DT_IIDMA;
		ha->fw_srisc_address = RISC_START_ADDRESS_2400;
		break;
	case PCI_DEVICE_ID_QLOGIC_ISP8021:
		ha->device_type |= DT_ISP8021;
		ha->device_type |= DT_ZIO_SUPPORTED;
		ha->device_type |= DT_FWI2;
		ha->fw_srisc_address = RISC_START_ADDRESS_2400;
		/* Initialize 82XX ISP flags */
		qla82xx_init_flags(ha);
		break;
	case PCI_DEVICE_ID_QLOGIC_ISP2031:
		ha->device_type |= DT_ISP2031;
		ha->device_type |= DT_ZIO_SUPPORTED;
		ha->device_type |= DT_FWI2;
		ha->device_type |= DT_IIDMA;
		ha->device_type |= DT_T10_PI;
		ha->fw_srisc_address = RISC_START_ADDRESS_2400;
		break;
	case PCI_DEVICE_ID_QLOGIC_ISP8031:
		ha->device_type |= DT_ISP8031;
		ha->device_type |= DT_ZIO_SUPPORTED;
		ha->device_type |= DT_FWI2;
		ha->device_type |= DT_IIDMA;
		ha->device_type |= DT_T10_PI;
		ha->fw_srisc_address = RISC_START_ADDRESS_2400;
		break;
	}

	if (IS_QLA82XX(ha))
		ha->port_no = !(ha->portnum & 1);
	else
		/* Get adapter physical port no from interrupt pin register. */
		pci_read_config_byte(ha->pdev, PCI_INTERRUPT_PIN, &ha->port_no);

	if (ha->port_no & 1)
		ha->flags.port0 = 1;
	else
		ha->flags.port0 = 0;
	ql_dbg_pci(ql_dbg_init, ha->pdev, 0x000b,
	    "device_type=0x%x port=%d fw_srisc_address=0x%x.\n",
	    ha->device_type, ha->flags.port0, ha->fw_srisc_address);
}

static void
qla2xxx_scan_start(struct Scsi_Host *shost)
{
	scsi_qla_host_t *vha = shost_priv(shost);

	if (vha->hw->flags.running_gold_fw)
		return;

	set_bit(LOOP_RESYNC_NEEDED, &vha->dpc_flags);
	set_bit(LOCAL_LOOP_UPDATE, &vha->dpc_flags);
	set_bit(RSCN_UPDATE, &vha->dpc_flags);
	set_bit(NPIV_CONFIG_NEEDED, &vha->dpc_flags);
}

static int
qla2xxx_scan_finished(struct Scsi_Host *shost, unsigned long time)
{
	scsi_qla_host_t *vha = shost_priv(shost);

	if (!vha->host)
		return 1;
	if (time > vha->hw->loop_reset_delay * HZ)
		return 1;

	return atomic_read(&vha->loop_state) == LOOP_READY;
}

/*
 * PCI driver interface
 */
static int __devinit
qla2x00_probe_one(struct pci_dev *pdev, const struct pci_device_id *id)
{
	int	ret = -ENODEV;
	struct Scsi_Host *host;
	scsi_qla_host_t *base_vha = NULL;
	struct qla_hw_data *ha;
	char pci_info[30];
	char fw_str[30];
	struct scsi_host_template *sht;
	int bars, mem_only = 0;
	uint16_t req_length = 0, rsp_length = 0;
	struct req_que *req = NULL;
	struct rsp_que *rsp = NULL;

	bars = pci_select_bars(pdev, IORESOURCE_MEM | IORESOURCE_IO);
	sht = &qla2xxx_driver_template;
	if (pdev->device == PCI_DEVICE_ID_QLOGIC_ISP2422 ||
	    pdev->device == PCI_DEVICE_ID_QLOGIC_ISP2432 ||
	    pdev->device == PCI_DEVICE_ID_QLOGIC_ISP8432 ||
	    pdev->device == PCI_DEVICE_ID_QLOGIC_ISP5422 ||
	    pdev->device == PCI_DEVICE_ID_QLOGIC_ISP5432 ||
	    pdev->device == PCI_DEVICE_ID_QLOGIC_ISP2532 ||
	    pdev->device == PCI_DEVICE_ID_QLOGIC_ISP8001 ||
	    pdev->device == PCI_DEVICE_ID_QLOGIC_ISP8021 ||
	    pdev->device == PCI_DEVICE_ID_QLOGIC_ISP2031 ||
	    pdev->device == PCI_DEVICE_ID_QLOGIC_ISP8031) {
		bars = pci_select_bars(pdev, IORESOURCE_MEM);
		mem_only = 1;
		ql_dbg_pci(ql_dbg_init, pdev, 0x0007,
		    "Mem only adapter.\n");
	}
	ql_dbg_pci(ql_dbg_init, pdev, 0x0008,
	    "Bars=%d.\n", bars);

	if (mem_only) {
		if (pci_enable_device_mem(pdev))
			goto probe_out;
	} else {
		if (pci_enable_device(pdev))
			goto probe_out;
	}

	/* This may fail but that's ok */
	pci_enable_pcie_error_reporting(pdev);

	ha = kzalloc(sizeof(struct qla_hw_data), GFP_KERNEL);
	if (!ha) {
		ql_log_pci(ql_log_fatal, pdev, 0x0009,
		    "Unable to allocate memory for ha.\n");
		goto probe_out;
	}
	ql_dbg_pci(ql_dbg_init, pdev, 0x000a,
	    "Memory allocated for ha=%p.\n", ha);
	ha->pdev = pdev;

	/* Clear our data area */
	ha->bars = bars;
	ha->mem_only = mem_only;
	spin_lock_init(&ha->hardware_lock);
	spin_lock_init(&ha->vport_slock);

	/* Set ISP-type information. */
	qla2x00_set_isp_flags(ha);

	/* Set EEH reset type to fundamental if required by hba */
	if (IS_QLA24XX(ha) || IS_QLA25XX(ha) || IS_QLA81XX(ha))
		pdev->needs_freset = 1;

	ha->prev_topology = 0;
	ha->init_cb_size = sizeof(init_cb_t);
	ha->link_data_rate = PORT_SPEED_UNKNOWN;
	ha->optrom_size = OPTROM_SIZE_2300;

	/* Assign ISP specific operations. */
	if (IS_QLA2100(ha)) {
		ha->max_fibre_devices = MAX_FIBRE_DEVICES_2100;
		ha->mbx_count = MAILBOX_REGISTER_COUNT_2100;
		req_length = REQUEST_ENTRY_CNT_2100;
		rsp_length = RESPONSE_ENTRY_CNT_2100;
		ha->max_loop_id = SNS_LAST_LOOP_ID_2100;
		ha->gid_list_info_size = 4;
		ha->flash_conf_off = ~0;
		ha->flash_data_off = ~0;
		ha->nvram_conf_off = ~0;
		ha->nvram_data_off = ~0;
		ha->isp_ops = &qla2100_isp_ops;
	} else if (IS_QLA2200(ha)) {
<<<<<<< HEAD
=======
		ha->max_fibre_devices = MAX_FIBRE_DEVICES_2100;
>>>>>>> e9676695
		ha->mbx_count = MAILBOX_REGISTER_COUNT_2200;
		req_length = REQUEST_ENTRY_CNT_2200;
		rsp_length = RESPONSE_ENTRY_CNT_2100;
		ha->max_loop_id = SNS_LAST_LOOP_ID_2100;
		ha->gid_list_info_size = 4;
		ha->flash_conf_off = ~0;
		ha->flash_data_off = ~0;
		ha->nvram_conf_off = ~0;
		ha->nvram_data_off = ~0;
		ha->isp_ops = &qla2100_isp_ops;
	} else if (IS_QLA23XX(ha)) {
		ha->max_fibre_devices = MAX_FIBRE_DEVICES_2100;
		ha->mbx_count = MAILBOX_REGISTER_COUNT;
		req_length = REQUEST_ENTRY_CNT_2200;
		rsp_length = RESPONSE_ENTRY_CNT_2300;
		ha->max_loop_id = SNS_LAST_LOOP_ID_2300;
		ha->gid_list_info_size = 6;
		if (IS_QLA2322(ha) || IS_QLA6322(ha))
			ha->optrom_size = OPTROM_SIZE_2322;
		ha->flash_conf_off = ~0;
		ha->flash_data_off = ~0;
		ha->nvram_conf_off = ~0;
		ha->nvram_data_off = ~0;
		ha->isp_ops = &qla2300_isp_ops;
	} else if (IS_QLA24XX_TYPE(ha)) {
		ha->max_fibre_devices = MAX_FIBRE_DEVICES_2400;
		ha->mbx_count = MAILBOX_REGISTER_COUNT;
		req_length = REQUEST_ENTRY_CNT_24XX;
		rsp_length = RESPONSE_ENTRY_CNT_2300;
		ha->max_loop_id = SNS_LAST_LOOP_ID_2300;
		ha->init_cb_size = sizeof(struct mid_init_cb_24xx);
		ha->gid_list_info_size = 8;
		ha->optrom_size = OPTROM_SIZE_24XX;
		ha->nvram_npiv_size = QLA_MAX_VPORTS_QLA24XX;
		ha->isp_ops = &qla24xx_isp_ops;
		ha->flash_conf_off = FARX_ACCESS_FLASH_CONF;
		ha->flash_data_off = FARX_ACCESS_FLASH_DATA;
		ha->nvram_conf_off = FARX_ACCESS_NVRAM_CONF;
		ha->nvram_data_off = FARX_ACCESS_NVRAM_DATA;
	} else if (IS_QLA25XX(ha)) {
		ha->max_fibre_devices = MAX_FIBRE_DEVICES_2400;
		ha->mbx_count = MAILBOX_REGISTER_COUNT;
		req_length = REQUEST_ENTRY_CNT_24XX;
		rsp_length = RESPONSE_ENTRY_CNT_2300;
		ha->max_loop_id = SNS_LAST_LOOP_ID_2300;
		ha->init_cb_size = sizeof(struct mid_init_cb_24xx);
		ha->gid_list_info_size = 8;
		ha->optrom_size = OPTROM_SIZE_25XX;
		ha->nvram_npiv_size = QLA_MAX_VPORTS_QLA25XX;
		ha->isp_ops = &qla25xx_isp_ops;
		ha->flash_conf_off = FARX_ACCESS_FLASH_CONF;
		ha->flash_data_off = FARX_ACCESS_FLASH_DATA;
		ha->nvram_conf_off = FARX_ACCESS_NVRAM_CONF;
		ha->nvram_data_off = FARX_ACCESS_NVRAM_DATA;
	} else if (IS_QLA81XX(ha)) {
		ha->max_fibre_devices = MAX_FIBRE_DEVICES_2400;
		ha->mbx_count = MAILBOX_REGISTER_COUNT;
		req_length = REQUEST_ENTRY_CNT_24XX;
		rsp_length = RESPONSE_ENTRY_CNT_2300;
		ha->max_loop_id = SNS_LAST_LOOP_ID_2300;
		ha->init_cb_size = sizeof(struct mid_init_cb_81xx);
		ha->gid_list_info_size = 8;
		ha->optrom_size = OPTROM_SIZE_81XX;
		ha->nvram_npiv_size = QLA_MAX_VPORTS_QLA25XX;
		ha->isp_ops = &qla81xx_isp_ops;
		ha->flash_conf_off = FARX_ACCESS_FLASH_CONF_81XX;
		ha->flash_data_off = FARX_ACCESS_FLASH_DATA_81XX;
		ha->nvram_conf_off = ~0;
		ha->nvram_data_off = ~0;
	} else if (IS_QLA82XX(ha)) {
		ha->max_fibre_devices = MAX_FIBRE_DEVICES_2400;
		ha->mbx_count = MAILBOX_REGISTER_COUNT;
		req_length = REQUEST_ENTRY_CNT_82XX;
		rsp_length = RESPONSE_ENTRY_CNT_82XX;
		ha->max_loop_id = SNS_LAST_LOOP_ID_2300;
		ha->init_cb_size = sizeof(struct mid_init_cb_81xx);
		ha->gid_list_info_size = 8;
		ha->optrom_size = OPTROM_SIZE_82XX;
		ha->nvram_npiv_size = QLA_MAX_VPORTS_QLA25XX;
		ha->isp_ops = &qla82xx_isp_ops;
		ha->flash_conf_off = FARX_ACCESS_FLASH_CONF;
		ha->flash_data_off = FARX_ACCESS_FLASH_DATA;
		ha->nvram_conf_off = FARX_ACCESS_NVRAM_CONF;
		ha->nvram_data_off = FARX_ACCESS_NVRAM_DATA;
	} else if (IS_QLA83XX(ha)) {
		ha->max_fibre_devices = MAX_FIBRE_DEVICES_2400;
		ha->mbx_count = MAILBOX_REGISTER_COUNT;
		req_length = REQUEST_ENTRY_CNT_24XX;
		rsp_length = RESPONSE_ENTRY_CNT_2300;
		ha->max_loop_id = SNS_LAST_LOOP_ID_2300;
		ha->init_cb_size = sizeof(struct mid_init_cb_81xx);
		ha->gid_list_info_size = 8;
		ha->optrom_size = OPTROM_SIZE_83XX;
		ha->nvram_npiv_size = QLA_MAX_VPORTS_QLA25XX;
		ha->isp_ops = &qla83xx_isp_ops;
		ha->flash_conf_off = FARX_ACCESS_FLASH_CONF_81XX;
		ha->flash_data_off = FARX_ACCESS_FLASH_DATA_81XX;
		ha->nvram_conf_off = ~0;
		ha->nvram_data_off = ~0;
	}

	ql_dbg_pci(ql_dbg_init, pdev, 0x001e,
	    "mbx_count=%d, req_length=%d, "
	    "rsp_length=%d, max_loop_id=%d, init_cb_size=%d, "
	    "gid_list_info_size=%d, optrom_size=%d, nvram_npiv_size=%d, "
	    "max_fibre_devices=%d.\n",
	    ha->mbx_count, req_length, rsp_length, ha->max_loop_id,
	    ha->init_cb_size, ha->gid_list_info_size, ha->optrom_size,
	    ha->nvram_npiv_size, ha->max_fibre_devices);
	ql_dbg_pci(ql_dbg_init, pdev, 0x001f,
	    "isp_ops=%p, flash_conf_off=%d, "
	    "flash_data_off=%d, nvram_conf_off=%d, nvram_data_off=%d.\n",
	    ha->isp_ops, ha->flash_conf_off, ha->flash_data_off,
	    ha->nvram_conf_off, ha->nvram_data_off);

	/* Configure PCI I/O space */
	ret = ha->isp_ops->iospace_config(ha);
	if (ret)
		goto probe_hw_failed;

	ql_log_pci(ql_log_info, pdev, 0x001d,
	    "Found an ISP%04X irq %d iobase 0x%p.\n",
	    pdev->device, pdev->irq, ha->iobase);
	mutex_init(&ha->vport_lock);
	init_completion(&ha->mbx_cmd_comp);
	complete(&ha->mbx_cmd_comp);
	init_completion(&ha->mbx_intr_comp);
	init_completion(&ha->dcbx_comp);

	set_bit(0, (unsigned long *) ha->vp_idx_map);

	qla2x00_config_dma_addressing(ha);
	ql_dbg_pci(ql_dbg_init, pdev, 0x0020,
	    "64 Bit addressing is %s.\n",
	    ha->flags.enable_64bit_addressing ? "enable" :
	    "disable");
	ret = qla2x00_mem_alloc(ha, req_length, rsp_length, &req, &rsp);
	if (!ret) {
		ql_log_pci(ql_log_fatal, pdev, 0x0031,
		    "Failed to allocate memory for adapter, aborting.\n");

		goto probe_hw_failed;
	}

	req->max_q_depth = MAX_Q_DEPTH;
	if (ql2xmaxqdepth != 0 && ql2xmaxqdepth <= 0xffffU)
		req->max_q_depth = ql2xmaxqdepth;


	base_vha = qla2x00_create_host(sht, ha);
	if (!base_vha) {
		ret = -ENOMEM;
		qla2x00_mem_free(ha);
		qla2x00_free_req_que(ha, req);
		qla2x00_free_rsp_que(ha, rsp);
		goto probe_hw_failed;
	}

	pci_set_drvdata(pdev, base_vha);

	host = base_vha->host;
	base_vha->req = req;
	host->can_queue = req->length + 128;
	if (IS_QLA2XXX_MIDTYPE(ha))
		base_vha->mgmt_svr_loop_id = 10 + base_vha->vp_idx;
	else
		base_vha->mgmt_svr_loop_id = MANAGEMENT_SERVER +
						base_vha->vp_idx;

	/* Set the SG table size based on ISP type */
	if (!IS_FWI2_CAPABLE(ha)) {
		if (IS_QLA2100(ha))
			host->sg_tablesize = 32;
	} else {
		if (!IS_QLA82XX(ha))
			host->sg_tablesize = QLA_SG_ALL;
	}
	ql_dbg(ql_dbg_init, base_vha, 0x0032,
	    "can_queue=%d, req=%p, "
	    "mgmt_svr_loop_id=%d, sg_tablesize=%d.\n",
	    host->can_queue, base_vha->req,
	    base_vha->mgmt_svr_loop_id, host->sg_tablesize);
	host->max_id = ha->max_fibre_devices;
	host->this_id = 255;
	host->cmd_per_lun = 3;
	host->unique_id = host->host_no;
	if (IS_T10_PI_CAPABLE(ha) && ql2xenabledif)
		host->max_cmd_len = 32;
	else
		host->max_cmd_len = MAX_CMDSZ;
	host->max_channel = MAX_BUSES - 1;
	host->max_lun = ql2xmaxlun;
	host->transportt = qla2xxx_transport_template;
	sht->vendor_id = (SCSI_NL_VID_TYPE_PCI | PCI_VENDOR_ID_QLOGIC);

	ql_dbg(ql_dbg_init, base_vha, 0x0033,
	    "max_id=%d this_id=%d "
	    "cmd_per_len=%d unique_id=%d max_cmd_len=%d max_channel=%d "
	    "max_lun=%d transportt=%p, vendor_id=%llu.\n", host->max_id,
	    host->this_id, host->cmd_per_lun, host->unique_id,
	    host->max_cmd_len, host->max_channel, host->max_lun,
	    host->transportt, sht->vendor_id);

	/* Set up the irqs */
	ret = qla2x00_request_irqs(ha, rsp);
	if (ret)
		goto probe_init_failed;

	pci_save_state(pdev);

	/* Alloc arrays of request and response ring ptrs */
que_init:
	if (!qla2x00_alloc_queues(ha)) {
		ql_log(ql_log_fatal, base_vha, 0x003d,
		    "Failed to allocate memory for queue pointers.. aborting.\n");
		goto probe_init_failed;
	}

	ha->rsp_q_map[0] = rsp;
	ha->req_q_map[0] = req;
	rsp->req = req;
	req->rsp = rsp;
	set_bit(0, ha->req_qid_map);
	set_bit(0, ha->rsp_qid_map);
	/* FWI2-capable only. */
	req->req_q_in = &ha->iobase->isp24.req_q_in;
	req->req_q_out = &ha->iobase->isp24.req_q_out;
	rsp->rsp_q_in = &ha->iobase->isp24.rsp_q_in;
	rsp->rsp_q_out = &ha->iobase->isp24.rsp_q_out;
	if (ha->mqenable || IS_QLA83XX(ha)) {
		req->req_q_in = &ha->mqiobase->isp25mq.req_q_in;
		req->req_q_out = &ha->mqiobase->isp25mq.req_q_out;
		rsp->rsp_q_in = &ha->mqiobase->isp25mq.rsp_q_in;
		rsp->rsp_q_out =  &ha->mqiobase->isp25mq.rsp_q_out;
	}

	if (IS_QLA82XX(ha)) {
		req->req_q_out = &ha->iobase->isp82.req_q_out[0];
		rsp->rsp_q_in = &ha->iobase->isp82.rsp_q_in[0];
		rsp->rsp_q_out = &ha->iobase->isp82.rsp_q_out[0];
	}

	ql_dbg(ql_dbg_multiq, base_vha, 0xc009,
	    "rsp_q_map=%p req_q_map=%p rsp->req=%p req->rsp=%p.\n",
	    ha->rsp_q_map, ha->req_q_map, rsp->req, req->rsp);
	ql_dbg(ql_dbg_multiq, base_vha, 0xc00a,
	    "req->req_q_in=%p req->req_q_out=%p "
	    "rsp->rsp_q_in=%p rsp->rsp_q_out=%p.\n",
	    req->req_q_in, req->req_q_out,
	    rsp->rsp_q_in, rsp->rsp_q_out);
	ql_dbg(ql_dbg_init, base_vha, 0x003e,
	    "rsp_q_map=%p req_q_map=%p rsp->req=%p req->rsp=%p.\n",
	    ha->rsp_q_map, ha->req_q_map, rsp->req, req->rsp);
	ql_dbg(ql_dbg_init, base_vha, 0x003f,
	    "req->req_q_in=%p req->req_q_out=%p rsp->rsp_q_in=%p rsp->rsp_q_out=%p.\n",
	    req->req_q_in, req->req_q_out, rsp->rsp_q_in, rsp->rsp_q_out);

	if (qla2x00_initialize_adapter(base_vha)) {
		ql_log(ql_log_fatal, base_vha, 0x00d6,
		    "Failed to initialize adapter - Adapter flags %x.\n",
		    base_vha->device_flags);

		if (IS_QLA82XX(ha)) {
			qla82xx_idc_lock(ha);
			qla82xx_wr_32(ha, QLA82XX_CRB_DEV_STATE,
				QLA82XX_DEV_FAILED);
			qla82xx_idc_unlock(ha);
			ql_log(ql_log_fatal, base_vha, 0x00d7,
			    "HW State: FAILED.\n");
		}

		ret = -ENODEV;
		goto probe_failed;
	}

	if (ha->mqenable) {
		if (qla25xx_setup_mode(base_vha)) {
			ql_log(ql_log_warn, base_vha, 0x00ec,
			    "Failed to create queues, falling back to single queue mode.\n");
			goto que_init;
		}
	}

	if (ha->flags.running_gold_fw)
		goto skip_dpc;

	/*
	 * Startup the kernel thread for this host adapter
	 */
	ha->dpc_thread = kthread_create(qla2x00_do_dpc, ha,
	    "%s_dpc", base_vha->host_str);
	if (IS_ERR(ha->dpc_thread)) {
		ql_log(ql_log_fatal, base_vha, 0x00ed,
		    "Failed to start DPC thread.\n");
		ret = PTR_ERR(ha->dpc_thread);
		goto probe_failed;
	}
	ql_dbg(ql_dbg_init, base_vha, 0x00ee,
	    "DPC thread started successfully.\n");

skip_dpc:
	list_add_tail(&base_vha->list, &ha->vp_list);
	base_vha->host->irq = ha->pdev->irq;

	/* Initialized the timer */
	qla2x00_start_timer(base_vha, qla2x00_timer, WATCH_INTERVAL);
	ql_dbg(ql_dbg_init, base_vha, 0x00ef,
	    "Started qla2x00_timer with "
	    "interval=%d.\n", WATCH_INTERVAL);
	ql_dbg(ql_dbg_init, base_vha, 0x00f0,
	    "Detected hba at address=%p.\n",
	    ha);

	if (IS_T10_PI_CAPABLE(ha) && ql2xenabledif) {
		if (ha->fw_attributes & BIT_4) {
			int prot = 0;
			base_vha->flags.difdix_supported = 1;
			ql_dbg(ql_dbg_init, base_vha, 0x00f1,
			    "Registering for DIF/DIX type 1 and 3 protection.\n");
			if (ql2xenabledif == 1)
				prot = SHOST_DIX_TYPE0_PROTECTION;
			scsi_host_set_prot(host,
			    prot | SHOST_DIF_TYPE1_PROTECTION
			    | SHOST_DIF_TYPE2_PROTECTION
			    | SHOST_DIF_TYPE3_PROTECTION
			    | SHOST_DIX_TYPE1_PROTECTION
			    | SHOST_DIX_TYPE2_PROTECTION
			    | SHOST_DIX_TYPE3_PROTECTION);
			scsi_host_set_guard(host, SHOST_DIX_GUARD_CRC);
		} else
			base_vha->flags.difdix_supported = 0;
	}

	ha->isp_ops->enable_intrs(ha);

	ret = scsi_add_host(host, &pdev->dev);
	if (ret)
		goto probe_failed;

	base_vha->flags.init_done = 1;
	base_vha->flags.online = 1;

	ql_dbg(ql_dbg_init, base_vha, 0x00f2,
	    "Init done and hba is online.\n");

	scsi_scan_host(host);

	qla2x00_alloc_sysfs_attr(base_vha);

	qla2x00_init_host_attr(base_vha);

	qla2x00_dfs_setup(base_vha);

	ql_log(ql_log_info, base_vha, 0x00fb,
	    "QLogic %s - %s.\n",
	    ha->model_number, ha->model_desc ? ha->model_desc : "");
	ql_log(ql_log_info, base_vha, 0x00fc,
	    "ISP%04X: %s @ %s hdma%c host#=%ld fw=%s.\n",
	    pdev->device, ha->isp_ops->pci_info_str(base_vha, pci_info),
	    pci_name(pdev), ha->flags.enable_64bit_addressing ? '+' : '-',
	    base_vha->host_no,
	    ha->isp_ops->fw_version_str(base_vha, fw_str));

	return 0;

probe_init_failed:
	qla2x00_free_req_que(ha, req);
	qla2x00_free_rsp_que(ha, rsp);
	ha->max_req_queues = ha->max_rsp_queues = 0;

probe_failed:
	if (base_vha->timer_active)
		qla2x00_stop_timer(base_vha);
	base_vha->flags.online = 0;
	if (ha->dpc_thread) {
		struct task_struct *t = ha->dpc_thread;

		ha->dpc_thread = NULL;
		kthread_stop(t);
	}

	qla2x00_free_device(base_vha);

	scsi_host_put(base_vha->host);

probe_hw_failed:
	if (IS_QLA82XX(ha)) {
		qla82xx_idc_lock(ha);
		qla82xx_clear_drv_active(ha);
		qla82xx_idc_unlock(ha);
		iounmap((device_reg_t __iomem *)ha->nx_pcibase);
		if (!ql2xdbwr)
			iounmap((device_reg_t __iomem *)ha->nxdb_wr_ptr);
	} else {
		if (ha->iobase)
			iounmap(ha->iobase);
	}
	pci_release_selected_regions(ha->pdev, ha->bars);
	kfree(ha);
	ha = NULL;

probe_out:
	pci_disable_device(pdev);
	return ret;
}

static void
qla2x00_shutdown(struct pci_dev *pdev)
{
	scsi_qla_host_t *vha;
	struct qla_hw_data  *ha;

	vha = pci_get_drvdata(pdev);
	ha = vha->hw;

	/* Turn-off FCE trace */
	if (ha->flags.fce_enabled) {
		qla2x00_disable_fce_trace(vha, NULL, NULL);
		ha->flags.fce_enabled = 0;
	}

	/* Turn-off EFT trace */
	if (ha->eft)
		qla2x00_disable_eft_trace(vha);

	/* Stop currently executing firmware. */
	qla2x00_try_to_stop_firmware(vha);

	/* Turn adapter off line */
	vha->flags.online = 0;

	/* turn-off interrupts on the card */
	if (ha->interrupts_on) {
		vha->flags.init_done = 0;
		ha->isp_ops->disable_intrs(ha);
	}

	qla2x00_free_irqs(vha);

	qla2x00_free_fw_dump(ha);
}

static void
qla2x00_remove_one(struct pci_dev *pdev)
{
	scsi_qla_host_t *base_vha, *vha;
	struct qla_hw_data  *ha;
	unsigned long flags;

	base_vha = pci_get_drvdata(pdev);
	ha = base_vha->hw;

	mutex_lock(&ha->vport_lock);
	while (ha->cur_vport_count) {
		struct Scsi_Host *scsi_host;

		spin_lock_irqsave(&ha->vport_slock, flags);

		BUG_ON(base_vha->list.next == &ha->vp_list);
		/* This assumes first entry in ha->vp_list is always base vha */
		vha = list_first_entry(&base_vha->list, scsi_qla_host_t, list);
		scsi_host = scsi_host_get(vha->host);

		spin_unlock_irqrestore(&ha->vport_slock, flags);
		mutex_unlock(&ha->vport_lock);

		fc_vport_terminate(vha->fc_vport);
		scsi_host_put(vha->host);

		mutex_lock(&ha->vport_lock);
	}
	mutex_unlock(&ha->vport_lock);

	set_bit(UNLOADING, &base_vha->dpc_flags);

	qla2x00_abort_all_cmds(base_vha, DID_NO_CONNECT << 16);

	qla2x00_dfs_remove(base_vha);

	qla84xx_put_chip(base_vha);

	/* Disable timer */
	if (base_vha->timer_active)
		qla2x00_stop_timer(base_vha);

	base_vha->flags.online = 0;

	/* Flush the work queue and remove it */
	if (ha->wq) {
		flush_workqueue(ha->wq);
		destroy_workqueue(ha->wq);
		ha->wq = NULL;
	}

	/* Kill the kernel thread for this host */
	if (ha->dpc_thread) {
		struct task_struct *t = ha->dpc_thread;

		/*
		 * qla2xxx_wake_dpc checks for ->dpc_thread
		 * so we need to zero it out.
		 */
		ha->dpc_thread = NULL;
		kthread_stop(t);
	}

	qla2x00_free_sysfs_attr(base_vha);

	fc_remove_host(base_vha->host);

	scsi_remove_host(base_vha->host);

	qla2x00_free_device(base_vha);

	scsi_host_put(base_vha->host);

	if (IS_QLA82XX(ha)) {
		qla82xx_idc_lock(ha);
		qla82xx_clear_drv_active(ha);
		qla82xx_idc_unlock(ha);

		iounmap((device_reg_t __iomem *)ha->nx_pcibase);
		if (!ql2xdbwr)
			iounmap((device_reg_t __iomem *)ha->nxdb_wr_ptr);
	} else {
		if (ha->iobase)
			iounmap(ha->iobase);

		if (ha->mqiobase)
			iounmap(ha->mqiobase);

		if (IS_QLA83XX(ha) && ha->msixbase)
			iounmap(ha->msixbase);
	}

	pci_release_selected_regions(ha->pdev, ha->bars);
	kfree(ha);
	ha = NULL;

	pci_disable_pcie_error_reporting(pdev);

	pci_disable_device(pdev);
	pci_set_drvdata(pdev, NULL);
}

static void
qla2x00_free_device(scsi_qla_host_t *vha)
{
	struct qla_hw_data *ha = vha->hw;

	qla2x00_abort_all_cmds(vha, DID_NO_CONNECT << 16);

	/* Disable timer */
	if (vha->timer_active)
		qla2x00_stop_timer(vha);

	/* Kill the kernel thread for this host */
	if (ha->dpc_thread) {
		struct task_struct *t = ha->dpc_thread;

		/*
		 * qla2xxx_wake_dpc checks for ->dpc_thread
		 * so we need to zero it out.
		 */
		ha->dpc_thread = NULL;
		kthread_stop(t);
	}

	qla25xx_delete_queues(vha);

	if (ha->flags.fce_enabled)
		qla2x00_disable_fce_trace(vha, NULL, NULL);

	if (ha->eft)
		qla2x00_disable_eft_trace(vha);

	/* Stop currently executing firmware. */
	qla2x00_try_to_stop_firmware(vha);

	vha->flags.online = 0;

	/* turn-off interrupts on the card */
	if (ha->interrupts_on) {
		vha->flags.init_done = 0;
		ha->isp_ops->disable_intrs(ha);
	}

	qla2x00_free_irqs(vha);

	qla2x00_free_fcports(vha);

	qla2x00_mem_free(ha);

	qla82xx_md_free(vha);

	qla2x00_free_queues(ha);
}

void qla2x00_free_fcports(struct scsi_qla_host *vha)
{
	fc_port_t *fcport, *tfcport;

	list_for_each_entry_safe(fcport, tfcport, &vha->vp_fcports, list) {
		list_del(&fcport->list);
		kfree(fcport);
		fcport = NULL;
	}
}

static inline void
qla2x00_schedule_rport_del(struct scsi_qla_host *vha, fc_port_t *fcport,
    int defer)
{
	struct fc_rport *rport;
	scsi_qla_host_t *base_vha;
	unsigned long flags;

	if (!fcport->rport)
		return;

	rport = fcport->rport;
	if (defer) {
		base_vha = pci_get_drvdata(vha->hw->pdev);
		spin_lock_irqsave(vha->host->host_lock, flags);
		fcport->drport = rport;
		spin_unlock_irqrestore(vha->host->host_lock, flags);
		set_bit(FCPORT_UPDATE_NEEDED, &base_vha->dpc_flags);
		qla2xxx_wake_dpc(base_vha);
	} else
		fc_remote_port_delete(rport);
}

/*
 * qla2x00_mark_device_lost Updates fcport state when device goes offline.
 *
 * Input: ha = adapter block pointer.  fcport = port structure pointer.
 *
 * Return: None.
 *
 * Context:
 */
void qla2x00_mark_device_lost(scsi_qla_host_t *vha, fc_port_t *fcport,
    int do_login, int defer)
{
	if (atomic_read(&fcport->state) == FCS_ONLINE &&
	    vha->vp_idx == fcport->vp_idx) {
		qla2x00_set_fcport_state(fcport, FCS_DEVICE_LOST);
		qla2x00_schedule_rport_del(vha, fcport, defer);
	}
	/*
	 * We may need to retry the login, so don't change the state of the
	 * port but do the retries.
	 */
	if (atomic_read(&fcport->state) != FCS_DEVICE_DEAD)
		qla2x00_set_fcport_state(fcport, FCS_DEVICE_LOST);

	if (!do_login)
		return;

	if (fcport->login_retry == 0) {
		fcport->login_retry = vha->hw->login_retry_count;
		set_bit(RELOGIN_NEEDED, &vha->dpc_flags);

		ql_dbg(ql_dbg_disc, vha, 0x2067,
		    "Port login retry "
		    "%02x%02x%02x%02x%02x%02x%02x%02x, "
		    "id = 0x%04x retry cnt=%d.\n",
		    fcport->port_name[0], fcport->port_name[1],
		    fcport->port_name[2], fcport->port_name[3],
		    fcport->port_name[4], fcport->port_name[5],
		    fcport->port_name[6], fcport->port_name[7],
		    fcport->loop_id, fcport->login_retry);
	}
}

/*
 * qla2x00_mark_all_devices_lost
 *	Updates fcport state when device goes offline.
 *
 * Input:
 *	ha = adapter block pointer.
 *	fcport = port structure pointer.
 *
 * Return:
 *	None.
 *
 * Context:
 */
void
qla2x00_mark_all_devices_lost(scsi_qla_host_t *vha, int defer)
{
	fc_port_t *fcport;

	list_for_each_entry(fcport, &vha->vp_fcports, list) {
		if (vha->vp_idx != 0 && vha->vp_idx != fcport->vp_idx)
			continue;

		/*
		 * No point in marking the device as lost, if the device is
		 * already DEAD.
		 */
		if (atomic_read(&fcport->state) == FCS_DEVICE_DEAD)
			continue;
		if (atomic_read(&fcport->state) == FCS_ONLINE) {
			qla2x00_set_fcport_state(fcport, FCS_DEVICE_LOST);
			if (defer)
				qla2x00_schedule_rport_del(vha, fcport, defer);
			else if (vha->vp_idx == fcport->vp_idx)
				qla2x00_schedule_rport_del(vha, fcport, defer);
		}
	}
}

/*
* qla2x00_mem_alloc
*      Allocates adapter memory.
*
* Returns:
*      0  = success.
*      !0  = failure.
*/
static int
qla2x00_mem_alloc(struct qla_hw_data *ha, uint16_t req_len, uint16_t rsp_len,
	struct req_que **req, struct rsp_que **rsp)
{
	char	name[16];

	ha->init_cb = dma_alloc_coherent(&ha->pdev->dev, ha->init_cb_size,
		&ha->init_cb_dma, GFP_KERNEL);
	if (!ha->init_cb)
		goto fail;

	ha->gid_list = dma_alloc_coherent(&ha->pdev->dev,
		qla2x00_gid_list_size(ha), &ha->gid_list_dma, GFP_KERNEL);
	if (!ha->gid_list)
		goto fail_free_init_cb;

	ha->srb_mempool = mempool_create_slab_pool(SRB_MIN_REQ, srb_cachep);
	if (!ha->srb_mempool)
		goto fail_free_gid_list;

	if (IS_QLA82XX(ha)) {
		/* Allocate cache for CT6 Ctx. */
		if (!ctx_cachep) {
			ctx_cachep = kmem_cache_create("qla2xxx_ctx",
				sizeof(struct ct6_dsd), 0,
				SLAB_HWCACHE_ALIGN, NULL);
			if (!ctx_cachep)
				goto fail_free_gid_list;
		}
		ha->ctx_mempool = mempool_create_slab_pool(SRB_MIN_REQ,
			ctx_cachep);
		if (!ha->ctx_mempool)
			goto fail_free_srb_mempool;
		ql_dbg_pci(ql_dbg_init, ha->pdev, 0x0021,
		    "ctx_cachep=%p ctx_mempool=%p.\n",
		    ctx_cachep, ha->ctx_mempool);
	}

	/* Get memory for cached NVRAM */
	ha->nvram = kzalloc(MAX_NVRAM_SIZE, GFP_KERNEL);
	if (!ha->nvram)
		goto fail_free_ctx_mempool;

	snprintf(name, sizeof(name), "%s_%d", QLA2XXX_DRIVER_NAME,
		ha->pdev->device);
	ha->s_dma_pool = dma_pool_create(name, &ha->pdev->dev,
		DMA_POOL_SIZE, 8, 0);
	if (!ha->s_dma_pool)
		goto fail_free_nvram;

	ql_dbg_pci(ql_dbg_init, ha->pdev, 0x0022,
	    "init_cb=%p gid_list=%p, srb_mempool=%p s_dma_pool=%p.\n",
	    ha->init_cb, ha->gid_list, ha->srb_mempool, ha->s_dma_pool);

	if (IS_QLA82XX(ha) || ql2xenabledif) {
		ha->dl_dma_pool = dma_pool_create(name, &ha->pdev->dev,
			DSD_LIST_DMA_POOL_SIZE, 8, 0);
		if (!ha->dl_dma_pool) {
			ql_log_pci(ql_log_fatal, ha->pdev, 0x0023,
			    "Failed to allocate memory for dl_dma_pool.\n");
			goto fail_s_dma_pool;
		}

		ha->fcp_cmnd_dma_pool = dma_pool_create(name, &ha->pdev->dev,
			FCP_CMND_DMA_POOL_SIZE, 8, 0);
		if (!ha->fcp_cmnd_dma_pool) {
			ql_log_pci(ql_log_fatal, ha->pdev, 0x0024,
			    "Failed to allocate memory for fcp_cmnd_dma_pool.\n");
			goto fail_dl_dma_pool;
		}
		ql_dbg_pci(ql_dbg_init, ha->pdev, 0x0025,
		    "dl_dma_pool=%p fcp_cmnd_dma_pool=%p.\n",
		    ha->dl_dma_pool, ha->fcp_cmnd_dma_pool);
	}

	/* Allocate memory for SNS commands */
	if (IS_QLA2100(ha) || IS_QLA2200(ha)) {
	/* Get consistent memory allocated for SNS commands */
		ha->sns_cmd = dma_alloc_coherent(&ha->pdev->dev,
		sizeof(struct sns_cmd_pkt), &ha->sns_cmd_dma, GFP_KERNEL);
		if (!ha->sns_cmd)
			goto fail_dma_pool;
		ql_dbg_pci(ql_dbg_init, ha->pdev, 0x0026,
		    "sns_cmd: %p.\n", ha->sns_cmd);
	} else {
	/* Get consistent memory allocated for MS IOCB */
		ha->ms_iocb = dma_pool_alloc(ha->s_dma_pool, GFP_KERNEL,
			&ha->ms_iocb_dma);
		if (!ha->ms_iocb)
			goto fail_dma_pool;
	/* Get consistent memory allocated for CT SNS commands */
		ha->ct_sns = dma_alloc_coherent(&ha->pdev->dev,
			sizeof(struct ct_sns_pkt), &ha->ct_sns_dma, GFP_KERNEL);
		if (!ha->ct_sns)
			goto fail_free_ms_iocb;
		ql_dbg_pci(ql_dbg_init, ha->pdev, 0x0027,
		    "ms_iocb=%p ct_sns=%p.\n",
		    ha->ms_iocb, ha->ct_sns);
	}

	/* Allocate memory for request ring */
	*req = kzalloc(sizeof(struct req_que), GFP_KERNEL);
	if (!*req) {
		ql_log_pci(ql_log_fatal, ha->pdev, 0x0028,
		    "Failed to allocate memory for req.\n");
		goto fail_req;
	}
	(*req)->length = req_len;
	(*req)->ring = dma_alloc_coherent(&ha->pdev->dev,
		((*req)->length + 1) * sizeof(request_t),
		&(*req)->dma, GFP_KERNEL);
	if (!(*req)->ring) {
		ql_log_pci(ql_log_fatal, ha->pdev, 0x0029,
		    "Failed to allocate memory for req_ring.\n");
		goto fail_req_ring;
	}
	/* Allocate memory for response ring */
	*rsp = kzalloc(sizeof(struct rsp_que), GFP_KERNEL);
	if (!*rsp) {
		ql_log_pci(ql_log_fatal, ha->pdev, 0x002a,
		    "Failed to allocate memory for rsp.\n");
		goto fail_rsp;
	}
	(*rsp)->hw = ha;
	(*rsp)->length = rsp_len;
	(*rsp)->ring = dma_alloc_coherent(&ha->pdev->dev,
		((*rsp)->length + 1) * sizeof(response_t),
		&(*rsp)->dma, GFP_KERNEL);
	if (!(*rsp)->ring) {
		ql_log_pci(ql_log_fatal, ha->pdev, 0x002b,
		    "Failed to allocate memory for rsp_ring.\n");
		goto fail_rsp_ring;
	}
	(*req)->rsp = *rsp;
	(*rsp)->req = *req;
	ql_dbg_pci(ql_dbg_init, ha->pdev, 0x002c,
	    "req=%p req->length=%d req->ring=%p rsp=%p "
	    "rsp->length=%d rsp->ring=%p.\n",
	    *req, (*req)->length, (*req)->ring, *rsp, (*rsp)->length,
	    (*rsp)->ring);
	/* Allocate memory for NVRAM data for vports */
	if (ha->nvram_npiv_size) {
		ha->npiv_info = kzalloc(sizeof(struct qla_npiv_entry) *
		    ha->nvram_npiv_size, GFP_KERNEL);
		if (!ha->npiv_info) {
			ql_log_pci(ql_log_fatal, ha->pdev, 0x002d,
			    "Failed to allocate memory for npiv_info.\n");
			goto fail_npiv_info;
		}
	} else
		ha->npiv_info = NULL;

	/* Get consistent memory allocated for EX-INIT-CB. */
	if (IS_CNA_CAPABLE(ha) || IS_QLA2031(ha)) {
		ha->ex_init_cb = dma_pool_alloc(ha->s_dma_pool, GFP_KERNEL,
		    &ha->ex_init_cb_dma);
		if (!ha->ex_init_cb)
			goto fail_ex_init_cb;
		ql_dbg_pci(ql_dbg_init, ha->pdev, 0x002e,
		    "ex_init_cb=%p.\n", ha->ex_init_cb);
	}

	INIT_LIST_HEAD(&ha->gbl_dsd_list);

	/* Get consistent memory allocated for Async Port-Database. */
	if (!IS_FWI2_CAPABLE(ha)) {
		ha->async_pd = dma_pool_alloc(ha->s_dma_pool, GFP_KERNEL,
			&ha->async_pd_dma);
		if (!ha->async_pd)
			goto fail_async_pd;
		ql_dbg_pci(ql_dbg_init, ha->pdev, 0x002f,
		    "async_pd=%p.\n", ha->async_pd);
	}

	INIT_LIST_HEAD(&ha->vp_list);
	return 1;

fail_async_pd:
	dma_pool_free(ha->s_dma_pool, ha->ex_init_cb, ha->ex_init_cb_dma);
fail_ex_init_cb:
	kfree(ha->npiv_info);
fail_npiv_info:
	dma_free_coherent(&ha->pdev->dev, ((*rsp)->length + 1) *
		sizeof(response_t), (*rsp)->ring, (*rsp)->dma);
	(*rsp)->ring = NULL;
	(*rsp)->dma = 0;
fail_rsp_ring:
	kfree(*rsp);
fail_rsp:
	dma_free_coherent(&ha->pdev->dev, ((*req)->length + 1) *
		sizeof(request_t), (*req)->ring, (*req)->dma);
	(*req)->ring = NULL;
	(*req)->dma = 0;
fail_req_ring:
	kfree(*req);
fail_req:
	dma_free_coherent(&ha->pdev->dev, sizeof(struct ct_sns_pkt),
		ha->ct_sns, ha->ct_sns_dma);
	ha->ct_sns = NULL;
	ha->ct_sns_dma = 0;
fail_free_ms_iocb:
	dma_pool_free(ha->s_dma_pool, ha->ms_iocb, ha->ms_iocb_dma);
	ha->ms_iocb = NULL;
	ha->ms_iocb_dma = 0;
fail_dma_pool:
	if (IS_QLA82XX(ha) || ql2xenabledif) {
		dma_pool_destroy(ha->fcp_cmnd_dma_pool);
		ha->fcp_cmnd_dma_pool = NULL;
	}
fail_dl_dma_pool:
	if (IS_QLA82XX(ha) || ql2xenabledif) {
		dma_pool_destroy(ha->dl_dma_pool);
		ha->dl_dma_pool = NULL;
	}
fail_s_dma_pool:
	dma_pool_destroy(ha->s_dma_pool);
	ha->s_dma_pool = NULL;
fail_free_nvram:
	kfree(ha->nvram);
	ha->nvram = NULL;
fail_free_ctx_mempool:
	mempool_destroy(ha->ctx_mempool);
	ha->ctx_mempool = NULL;
fail_free_srb_mempool:
	mempool_destroy(ha->srb_mempool);
	ha->srb_mempool = NULL;
fail_free_gid_list:
	dma_free_coherent(&ha->pdev->dev, qla2x00_gid_list_size(ha),
	ha->gid_list,
	ha->gid_list_dma);
	ha->gid_list = NULL;
	ha->gid_list_dma = 0;
fail_free_init_cb:
	dma_free_coherent(&ha->pdev->dev, ha->init_cb_size, ha->init_cb,
	ha->init_cb_dma);
	ha->init_cb = NULL;
	ha->init_cb_dma = 0;
fail:
	ql_log(ql_log_fatal, NULL, 0x0030,
	    "Memory allocation failure.\n");
	return -ENOMEM;
}

/*
* qla2x00_free_fw_dump
*	Frees fw dump stuff.
*
* Input:
*	ha = adapter block pointer.
*/
static void
qla2x00_free_fw_dump(struct qla_hw_data *ha)
{
	if (ha->fce)
		dma_free_coherent(&ha->pdev->dev, FCE_SIZE, ha->fce,
		    ha->fce_dma);

	if (ha->fw_dump) {
		if (ha->eft)
			dma_free_coherent(&ha->pdev->dev,
			    ntohl(ha->fw_dump->eft_size), ha->eft, ha->eft_dma);
		vfree(ha->fw_dump);
	}
	ha->fce = NULL;
	ha->fce_dma = 0;
	ha->eft = NULL;
	ha->eft_dma = 0;
	ha->fw_dump = NULL;
	ha->fw_dumped = 0;
	ha->fw_dump_reading = 0;
}

/*
* qla2x00_mem_free
*      Frees all adapter allocated memory.
*
* Input:
*      ha = adapter block pointer.
*/
static void
qla2x00_mem_free(struct qla_hw_data *ha)
{
	qla2x00_free_fw_dump(ha);

	if (ha->srb_mempool)
		mempool_destroy(ha->srb_mempool);

	if (ha->dcbx_tlv)
		dma_free_coherent(&ha->pdev->dev, DCBX_TLV_DATA_SIZE,
		    ha->dcbx_tlv, ha->dcbx_tlv_dma);

	if (ha->xgmac_data)
		dma_free_coherent(&ha->pdev->dev, XGMAC_DATA_SIZE,
		    ha->xgmac_data, ha->xgmac_data_dma);

	if (ha->sns_cmd)
		dma_free_coherent(&ha->pdev->dev, sizeof(struct sns_cmd_pkt),
		ha->sns_cmd, ha->sns_cmd_dma);

	if (ha->ct_sns)
		dma_free_coherent(&ha->pdev->dev, sizeof(struct ct_sns_pkt),
		ha->ct_sns, ha->ct_sns_dma);

	if (ha->sfp_data)
		dma_pool_free(ha->s_dma_pool, ha->sfp_data, ha->sfp_data_dma);

	if (ha->ms_iocb)
		dma_pool_free(ha->s_dma_pool, ha->ms_iocb, ha->ms_iocb_dma);

	if (ha->ex_init_cb)
		dma_pool_free(ha->s_dma_pool,
			ha->ex_init_cb, ha->ex_init_cb_dma);

	if (ha->async_pd)
		dma_pool_free(ha->s_dma_pool, ha->async_pd, ha->async_pd_dma);

	if (ha->s_dma_pool)
		dma_pool_destroy(ha->s_dma_pool);

	if (ha->gid_list)
		dma_free_coherent(&ha->pdev->dev, qla2x00_gid_list_size(ha),
		ha->gid_list, ha->gid_list_dma);

	if (IS_QLA82XX(ha)) {
		if (!list_empty(&ha->gbl_dsd_list)) {
			struct dsd_dma *dsd_ptr, *tdsd_ptr;

			/* clean up allocated prev pool */
			list_for_each_entry_safe(dsd_ptr,
				tdsd_ptr, &ha->gbl_dsd_list, list) {
				dma_pool_free(ha->dl_dma_pool,
				dsd_ptr->dsd_addr, dsd_ptr->dsd_list_dma);
				list_del(&dsd_ptr->list);
				kfree(dsd_ptr);
			}
		}
	}

	if (ha->dl_dma_pool)
		dma_pool_destroy(ha->dl_dma_pool);

	if (ha->fcp_cmnd_dma_pool)
		dma_pool_destroy(ha->fcp_cmnd_dma_pool);

	if (ha->ctx_mempool)
		mempool_destroy(ha->ctx_mempool);

	if (ha->init_cb)
		dma_free_coherent(&ha->pdev->dev, ha->init_cb_size,
			ha->init_cb, ha->init_cb_dma);
	vfree(ha->optrom_buffer);
	kfree(ha->nvram);
	kfree(ha->npiv_info);
	kfree(ha->swl);

	ha->srb_mempool = NULL;
	ha->ctx_mempool = NULL;
	ha->sns_cmd = NULL;
	ha->sns_cmd_dma = 0;
	ha->ct_sns = NULL;
	ha->ct_sns_dma = 0;
	ha->ms_iocb = NULL;
	ha->ms_iocb_dma = 0;
	ha->init_cb = NULL;
	ha->init_cb_dma = 0;
	ha->ex_init_cb = NULL;
	ha->ex_init_cb_dma = 0;
	ha->async_pd = NULL;
	ha->async_pd_dma = 0;

	ha->s_dma_pool = NULL;
	ha->dl_dma_pool = NULL;
	ha->fcp_cmnd_dma_pool = NULL;

	ha->gid_list = NULL;
	ha->gid_list_dma = 0;
}

struct scsi_qla_host *qla2x00_create_host(struct scsi_host_template *sht,
						struct qla_hw_data *ha)
{
	struct Scsi_Host *host;
	struct scsi_qla_host *vha = NULL;

	host = scsi_host_alloc(sht, sizeof(scsi_qla_host_t));
	if (host == NULL) {
		ql_log_pci(ql_log_fatal, ha->pdev, 0x0107,
		    "Failed to allocate host from the scsi layer, aborting.\n");
		goto fail;
	}

	/* Clear our data area */
	vha = shost_priv(host);
	memset(vha, 0, sizeof(scsi_qla_host_t));

	vha->host = host;
	vha->host_no = host->host_no;
	vha->hw = ha;

	INIT_LIST_HEAD(&vha->vp_fcports);
	INIT_LIST_HEAD(&vha->work_list);
	INIT_LIST_HEAD(&vha->list);

	spin_lock_init(&vha->work_lock);

	sprintf(vha->host_str, "%s_%ld", QLA2XXX_DRIVER_NAME, vha->host_no);
	ql_dbg(ql_dbg_init, vha, 0x0041,
	    "Allocated the host=%p hw=%p vha=%p dev_name=%s",
	    vha->host, vha->hw, vha,
	    dev_name(&(ha->pdev->dev)));

	return vha;

fail:
	return vha;
}

static struct qla_work_evt *
qla2x00_alloc_work(struct scsi_qla_host *vha, enum qla_work_type type)
{
	struct qla_work_evt *e;
	uint8_t bail;

	QLA_VHA_MARK_BUSY(vha, bail);
	if (bail)
		return NULL;

	e = kzalloc(sizeof(struct qla_work_evt), GFP_ATOMIC);
	if (!e) {
		QLA_VHA_MARK_NOT_BUSY(vha);
		return NULL;
	}

	INIT_LIST_HEAD(&e->list);
	e->type = type;
	e->flags = QLA_EVT_FLAG_FREE;
	return e;
}

static int
qla2x00_post_work(struct scsi_qla_host *vha, struct qla_work_evt *e)
{
	unsigned long flags;

	spin_lock_irqsave(&vha->work_lock, flags);
	list_add_tail(&e->list, &vha->work_list);
	spin_unlock_irqrestore(&vha->work_lock, flags);
	qla2xxx_wake_dpc(vha);

	return QLA_SUCCESS;
}

int
qla2x00_post_aen_work(struct scsi_qla_host *vha, enum fc_host_event_code code,
    u32 data)
{
	struct qla_work_evt *e;

	e = qla2x00_alloc_work(vha, QLA_EVT_AEN);
	if (!e)
		return QLA_FUNCTION_FAILED;

	e->u.aen.code = code;
	e->u.aen.data = data;
	return qla2x00_post_work(vha, e);
}

int
qla2x00_post_idc_ack_work(struct scsi_qla_host *vha, uint16_t *mb)
{
	struct qla_work_evt *e;

	e = qla2x00_alloc_work(vha, QLA_EVT_IDC_ACK);
	if (!e)
		return QLA_FUNCTION_FAILED;

	memcpy(e->u.idc_ack.mb, mb, QLA_IDC_ACK_REGS * sizeof(uint16_t));
	return qla2x00_post_work(vha, e);
}

#define qla2x00_post_async_work(name, type)	\
int qla2x00_post_async_##name##_work(		\
    struct scsi_qla_host *vha,			\
    fc_port_t *fcport, uint16_t *data)		\
{						\
	struct qla_work_evt *e;			\
						\
	e = qla2x00_alloc_work(vha, type);	\
	if (!e)					\
		return QLA_FUNCTION_FAILED;	\
						\
	e->u.logio.fcport = fcport;		\
	if (data) {				\
		e->u.logio.data[0] = data[0];	\
		e->u.logio.data[1] = data[1];	\
	}					\
	return qla2x00_post_work(vha, e);	\
}

qla2x00_post_async_work(login, QLA_EVT_ASYNC_LOGIN);
qla2x00_post_async_work(login_done, QLA_EVT_ASYNC_LOGIN_DONE);
qla2x00_post_async_work(logout, QLA_EVT_ASYNC_LOGOUT);
qla2x00_post_async_work(logout_done, QLA_EVT_ASYNC_LOGOUT_DONE);
qla2x00_post_async_work(adisc, QLA_EVT_ASYNC_ADISC);
qla2x00_post_async_work(adisc_done, QLA_EVT_ASYNC_ADISC_DONE);

int
qla2x00_post_uevent_work(struct scsi_qla_host *vha, u32 code)
{
	struct qla_work_evt *e;

	e = qla2x00_alloc_work(vha, QLA_EVT_UEVENT);
	if (!e)
		return QLA_FUNCTION_FAILED;

	e->u.uevent.code = code;
	return qla2x00_post_work(vha, e);
}

static void
qla2x00_uevent_emit(struct scsi_qla_host *vha, u32 code)
{
	char event_string[40];
	char *envp[] = { event_string, NULL };

	switch (code) {
	case QLA_UEVENT_CODE_FW_DUMP:
		snprintf(event_string, sizeof(event_string), "FW_DUMP=%ld",
		    vha->host_no);
		break;
	default:
		/* do nothing */
		break;
	}
	kobject_uevent_env(&vha->hw->pdev->dev.kobj, KOBJ_CHANGE, envp);
}

void
qla2x00_do_work(struct scsi_qla_host *vha)
{
	struct qla_work_evt *e, *tmp;
	unsigned long flags;
	LIST_HEAD(work);

	spin_lock_irqsave(&vha->work_lock, flags);
	list_splice_init(&vha->work_list, &work);
	spin_unlock_irqrestore(&vha->work_lock, flags);

	list_for_each_entry_safe(e, tmp, &work, list) {
		list_del_init(&e->list);

		switch (e->type) {
		case QLA_EVT_AEN:
			fc_host_post_event(vha->host, fc_get_event_number(),
			    e->u.aen.code, e->u.aen.data);
			break;
		case QLA_EVT_IDC_ACK:
			qla81xx_idc_ack(vha, e->u.idc_ack.mb);
			break;
		case QLA_EVT_ASYNC_LOGIN:
			qla2x00_async_login(vha, e->u.logio.fcport,
			    e->u.logio.data);
			break;
		case QLA_EVT_ASYNC_LOGIN_DONE:
			qla2x00_async_login_done(vha, e->u.logio.fcport,
			    e->u.logio.data);
			break;
		case QLA_EVT_ASYNC_LOGOUT:
			qla2x00_async_logout(vha, e->u.logio.fcport);
			break;
		case QLA_EVT_ASYNC_LOGOUT_DONE:
			qla2x00_async_logout_done(vha, e->u.logio.fcport,
			    e->u.logio.data);
			break;
		case QLA_EVT_ASYNC_ADISC:
			qla2x00_async_adisc(vha, e->u.logio.fcport,
			    e->u.logio.data);
			break;
		case QLA_EVT_ASYNC_ADISC_DONE:
			qla2x00_async_adisc_done(vha, e->u.logio.fcport,
			    e->u.logio.data);
			break;
		case QLA_EVT_UEVENT:
			qla2x00_uevent_emit(vha, e->u.uevent.code);
			break;
		}
		if (e->flags & QLA_EVT_FLAG_FREE)
			kfree(e);

		/* For each work completed decrement vha ref count */
		QLA_VHA_MARK_NOT_BUSY(vha);
	}
}

/* Relogins all the fcports of a vport
 * Context: dpc thread
 */
void qla2x00_relogin(struct scsi_qla_host *vha)
{
	fc_port_t       *fcport;
	int status;
	uint16_t        next_loopid = 0;
	struct qla_hw_data *ha = vha->hw;
	uint16_t data[2];

	list_for_each_entry(fcport, &vha->vp_fcports, list) {
	/*
	 * If the port is not ONLINE then try to login
	 * to it if we haven't run out of retries.
	 */
		if (atomic_read(&fcport->state) != FCS_ONLINE &&
		    fcport->login_retry && !(fcport->flags & FCF_ASYNC_SENT)) {
			fcport->login_retry--;
			if (fcport->flags & FCF_FABRIC_DEVICE) {
				if (fcport->flags & FCF_FCP2_DEVICE)
					ha->isp_ops->fabric_logout(vha,
							fcport->loop_id,
							fcport->d_id.b.domain,
							fcport->d_id.b.area,
							fcport->d_id.b.al_pa);

				if (fcport->loop_id == FC_NO_LOOP_ID) {
					fcport->loop_id = next_loopid =
					    ha->min_external_loopid;
					status = qla2x00_find_new_loop_id(
					    vha, fcport);
					if (status != QLA_SUCCESS) {
						/* Ran out of IDs to use */
						break;
					}
				}

				if (IS_ALOGIO_CAPABLE(ha)) {
					fcport->flags |= FCF_ASYNC_SENT;
					data[0] = 0;
					data[1] = QLA_LOGIO_LOGIN_RETRIED;
					status = qla2x00_post_async_login_work(
					    vha, fcport, data);
					if (status == QLA_SUCCESS)
						continue;
					/* Attempt a retry. */
					status = 1;
				} else
					status = qla2x00_fabric_login(vha,
					    fcport, &next_loopid);
			} else
				status = qla2x00_local_device_login(vha,
								fcport);

			if (status == QLA_SUCCESS) {
				fcport->old_loop_id = fcport->loop_id;

				ql_dbg(ql_dbg_disc, vha, 0x2003,
				    "Port login OK: logged in ID 0x%x.\n",
				    fcport->loop_id);

				qla2x00_update_fcport(vha, fcport);

			} else if (status == 1) {
				set_bit(RELOGIN_NEEDED, &vha->dpc_flags);
				/* retry the login again */
				ql_dbg(ql_dbg_disc, vha, 0x2007,
				    "Retrying %d login again loop_id 0x%x.\n",
				    fcport->login_retry, fcport->loop_id);
			} else {
				fcport->login_retry = 0;
			}

			if (fcport->login_retry == 0 && status != QLA_SUCCESS)
				fcport->loop_id = FC_NO_LOOP_ID;
		}
		if (test_bit(LOOP_RESYNC_NEEDED, &vha->dpc_flags))
			break;
	}
}

/**************************************************************************
* qla2x00_do_dpc
*   This kernel thread is a task that is schedule by the interrupt handler
*   to perform the background processing for interrupts.
*
* Notes:
* This task always run in the context of a kernel thread.  It
* is kick-off by the driver's detect code and starts up
* up one per adapter. It immediately goes to sleep and waits for
* some fibre event.  When either the interrupt handler or
* the timer routine detects a event it will one of the task
* bits then wake us up.
**************************************************************************/
static int
qla2x00_do_dpc(void *data)
{
	int		rval;
	scsi_qla_host_t *base_vha;
	struct qla_hw_data *ha;

	ha = (struct qla_hw_data *)data;
	base_vha = pci_get_drvdata(ha->pdev);

	set_user_nice(current, -20);

	set_current_state(TASK_INTERRUPTIBLE);
	while (!kthread_should_stop()) {
		ql_dbg(ql_dbg_dpc, base_vha, 0x4000,
		    "DPC handler sleeping.\n");

		schedule();
		__set_current_state(TASK_RUNNING);

		if (!base_vha->flags.init_done || ha->flags.mbox_busy)
			goto end_loop;

		if (ha->flags.eeh_busy) {
			ql_dbg(ql_dbg_dpc, base_vha, 0x4003,
			    "eeh_busy=%d.\n", ha->flags.eeh_busy);
			goto end_loop;
		}

		ha->dpc_active = 1;

		ql_dbg(ql_dbg_dpc, base_vha, 0x4001,
		    "DPC handler waking up.\n");
		ql_dbg(ql_dbg_dpc, base_vha, 0x4002,
		    "dpc_flags=0x%lx.\n", base_vha->dpc_flags);

		qla2x00_do_work(base_vha);

		if (IS_QLA82XX(ha)) {
			if (test_and_clear_bit(ISP_UNRECOVERABLE,
				&base_vha->dpc_flags)) {
				qla82xx_idc_lock(ha);
				qla82xx_wr_32(ha, QLA82XX_CRB_DEV_STATE,
					QLA82XX_DEV_FAILED);
				qla82xx_idc_unlock(ha);
				ql_log(ql_log_info, base_vha, 0x4004,
				    "HW State: FAILED.\n");
				qla82xx_device_state_handler(base_vha);
				continue;
			}

			if (test_and_clear_bit(FCOE_CTX_RESET_NEEDED,
				&base_vha->dpc_flags)) {

				ql_dbg(ql_dbg_dpc, base_vha, 0x4005,
				    "FCoE context reset scheduled.\n");
				if (!(test_and_set_bit(ABORT_ISP_ACTIVE,
					&base_vha->dpc_flags))) {
					if (qla82xx_fcoe_ctx_reset(base_vha)) {
						/* FCoE-ctx reset failed.
						 * Escalate to chip-reset
						 */
						set_bit(ISP_ABORT_NEEDED,
							&base_vha->dpc_flags);
					}
					clear_bit(ABORT_ISP_ACTIVE,
						&base_vha->dpc_flags);
				}

				ql_dbg(ql_dbg_dpc, base_vha, 0x4006,
				    "FCoE context reset end.\n");
			}
		}

		if (test_and_clear_bit(ISP_ABORT_NEEDED,
						&base_vha->dpc_flags)) {

			ql_dbg(ql_dbg_dpc, base_vha, 0x4007,
			    "ISP abort scheduled.\n");
			if (!(test_and_set_bit(ABORT_ISP_ACTIVE,
			    &base_vha->dpc_flags))) {

				if (ha->isp_ops->abort_isp(base_vha)) {
					/* failed. retry later */
					set_bit(ISP_ABORT_NEEDED,
					    &base_vha->dpc_flags);
				}
				clear_bit(ABORT_ISP_ACTIVE,
						&base_vha->dpc_flags);
			}

			ql_dbg(ql_dbg_dpc, base_vha, 0x4008,
			    "ISP abort end.\n");
		}

		if (test_bit(FCPORT_UPDATE_NEEDED, &base_vha->dpc_flags)) {
			qla2x00_update_fcports(base_vha);
			clear_bit(FCPORT_UPDATE_NEEDED, &base_vha->dpc_flags);
		}

		if (test_bit(ISP_QUIESCE_NEEDED, &base_vha->dpc_flags)) {
			ql_dbg(ql_dbg_dpc, base_vha, 0x4009,
			    "Quiescence mode scheduled.\n");
			qla82xx_device_state_handler(base_vha);
			clear_bit(ISP_QUIESCE_NEEDED, &base_vha->dpc_flags);
			if (!ha->flags.quiesce_owner) {
				qla2x00_perform_loop_resync(base_vha);

				qla82xx_idc_lock(ha);
				qla82xx_clear_qsnt_ready(base_vha);
				qla82xx_idc_unlock(ha);
			}
			ql_dbg(ql_dbg_dpc, base_vha, 0x400a,
			    "Quiescence mode end.\n");
		}

		if (test_and_clear_bit(RESET_MARKER_NEEDED,
							&base_vha->dpc_flags) &&
		    (!(test_and_set_bit(RESET_ACTIVE, &base_vha->dpc_flags)))) {

			ql_dbg(ql_dbg_dpc, base_vha, 0x400b,
			    "Reset marker scheduled.\n");
			qla2x00_rst_aen(base_vha);
			clear_bit(RESET_ACTIVE, &base_vha->dpc_flags);
			ql_dbg(ql_dbg_dpc, base_vha, 0x400c,
			    "Reset marker end.\n");
		}

		/* Retry each device up to login retry count */
		if ((test_and_clear_bit(RELOGIN_NEEDED,
						&base_vha->dpc_flags)) &&
		    !test_bit(LOOP_RESYNC_NEEDED, &base_vha->dpc_flags) &&
		    atomic_read(&base_vha->loop_state) != LOOP_DOWN) {

			ql_dbg(ql_dbg_dpc, base_vha, 0x400d,
			    "Relogin scheduled.\n");
			qla2x00_relogin(base_vha);
			ql_dbg(ql_dbg_dpc, base_vha, 0x400e,
			    "Relogin end.\n");
		}

		if (test_and_clear_bit(LOOP_RESYNC_NEEDED,
							&base_vha->dpc_flags)) {

			ql_dbg(ql_dbg_dpc, base_vha, 0x400f,
			    "Loop resync scheduled.\n");

			if (!(test_and_set_bit(LOOP_RESYNC_ACTIVE,
			    &base_vha->dpc_flags))) {

				rval = qla2x00_loop_resync(base_vha);

				clear_bit(LOOP_RESYNC_ACTIVE,
						&base_vha->dpc_flags);
			}

			ql_dbg(ql_dbg_dpc, base_vha, 0x4010,
			    "Loop resync end.\n");
		}

		if (test_bit(NPIV_CONFIG_NEEDED, &base_vha->dpc_flags) &&
		    atomic_read(&base_vha->loop_state) == LOOP_READY) {
			clear_bit(NPIV_CONFIG_NEEDED, &base_vha->dpc_flags);
			qla2xxx_flash_npiv_conf(base_vha);
		}

		if (!ha->interrupts_on)
			ha->isp_ops->enable_intrs(ha);

		if (test_and_clear_bit(BEACON_BLINK_NEEDED,
					&base_vha->dpc_flags))
			ha->isp_ops->beacon_blink(base_vha);

		qla2x00_do_dpc_all_vps(base_vha);

		ha->dpc_active = 0;
end_loop:
		set_current_state(TASK_INTERRUPTIBLE);
	} /* End of while(1) */
	__set_current_state(TASK_RUNNING);

	ql_dbg(ql_dbg_dpc, base_vha, 0x4011,
	    "DPC handler exiting.\n");

	/*
	 * Make sure that nobody tries to wake us up again.
	 */
	ha->dpc_active = 0;

	/* Cleanup any residual CTX SRBs. */
	qla2x00_abort_all_cmds(base_vha, DID_NO_CONNECT << 16);

	return 0;
}

void
qla2xxx_wake_dpc(struct scsi_qla_host *vha)
{
	struct qla_hw_data *ha = vha->hw;
	struct task_struct *t = ha->dpc_thread;

	if (!test_bit(UNLOADING, &vha->dpc_flags) && t)
		wake_up_process(t);
}

/*
*  qla2x00_rst_aen
*      Processes asynchronous reset.
*
* Input:
*      ha  = adapter block pointer.
*/
static void
qla2x00_rst_aen(scsi_qla_host_t *vha)
{
	if (vha->flags.online && !vha->flags.reset_active &&
	    !atomic_read(&vha->loop_down_timer) &&
	    !(test_bit(ABORT_ISP_ACTIVE, &vha->dpc_flags))) {
		do {
			clear_bit(RESET_MARKER_NEEDED, &vha->dpc_flags);

			/*
			 * Issue marker command only when we are going to start
			 * the I/O.
			 */
			vha->marker_needed = 1;
		} while (!atomic_read(&vha->loop_down_timer) &&
		    (test_bit(RESET_MARKER_NEEDED, &vha->dpc_flags)));
	}
}

/**************************************************************************
*   qla2x00_timer
*
* Description:
*   One second timer
*
* Context: Interrupt
***************************************************************************/
void
qla2x00_timer(scsi_qla_host_t *vha)
{
	unsigned long	cpu_flags = 0;
	int		start_dpc = 0;
	int		index;
	srb_t		*sp;
	uint16_t        w;
	struct qla_hw_data *ha = vha->hw;
	struct req_que *req;

	if (ha->flags.eeh_busy) {
		ql_dbg(ql_dbg_timer, vha, 0x6000,
		    "EEH = %d, restarting timer.\n",
		    ha->flags.eeh_busy);
		qla2x00_restart_timer(vha, WATCH_INTERVAL);
		return;
	}

	/* Hardware read to raise pending EEH errors during mailbox waits. */
	if (!pci_channel_offline(ha->pdev))
		pci_read_config_word(ha->pdev, PCI_VENDOR_ID, &w);

	/* Make sure qla82xx_watchdog is run only for physical port */
	if (!vha->vp_idx && IS_QLA82XX(ha)) {
		if (test_bit(ISP_QUIESCE_NEEDED, &vha->dpc_flags))
			start_dpc++;
		qla82xx_watchdog(vha);
	}

	/* Loop down handler. */
	if (atomic_read(&vha->loop_down_timer) > 0 &&
	    !(test_bit(ABORT_ISP_ACTIVE, &vha->dpc_flags)) &&
	    !(test_bit(FCOE_CTX_RESET_NEEDED, &vha->dpc_flags))
		&& vha->flags.online) {

		if (atomic_read(&vha->loop_down_timer) ==
		    vha->loop_down_abort_time) {

			ql_log(ql_log_info, vha, 0x6008,
			    "Loop down - aborting the queues before time expires.\n");

			if (!IS_QLA2100(ha) && vha->link_down_timeout)
				atomic_set(&vha->loop_state, LOOP_DEAD);

			/*
			 * Schedule an ISP abort to return any FCP2-device
			 * commands.
			 */
			/* NPIV - scan physical port only */
			if (!vha->vp_idx) {
				spin_lock_irqsave(&ha->hardware_lock,
				    cpu_flags);
				req = ha->req_q_map[0];
				for (index = 1;
				    index < MAX_OUTSTANDING_COMMANDS;
				    index++) {
					fc_port_t *sfcp;

					sp = req->outstanding_cmds[index];
					if (!sp)
						continue;
					if (sp->type != SRB_SCSI_CMD)
						continue;
					sfcp = sp->fcport;
					if (!(sfcp->flags & FCF_FCP2_DEVICE))
						continue;

					if (IS_QLA82XX(ha))
						set_bit(FCOE_CTX_RESET_NEEDED,
							&vha->dpc_flags);
					else
						set_bit(ISP_ABORT_NEEDED,
							&vha->dpc_flags);
					break;
				}
				spin_unlock_irqrestore(&ha->hardware_lock,
								cpu_flags);
			}
			start_dpc++;
		}

		/* if the loop has been down for 4 minutes, reinit adapter */
		if (atomic_dec_and_test(&vha->loop_down_timer) != 0) {
			if (!(vha->device_flags & DFLG_NO_CABLE)) {
				ql_log(ql_log_warn, vha, 0x6009,
				    "Loop down - aborting ISP.\n");

				if (IS_QLA82XX(ha))
					set_bit(FCOE_CTX_RESET_NEEDED,
						&vha->dpc_flags);
				else
					set_bit(ISP_ABORT_NEEDED,
						&vha->dpc_flags);
			}
		}
		ql_dbg(ql_dbg_timer, vha, 0x600a,
		    "Loop down - seconds remaining %d.\n",
		    atomic_read(&vha->loop_down_timer));
	}

	/* Check if beacon LED needs to be blinked for physical host only */
	if (!vha->vp_idx && (ha->beacon_blink_led == 1)) {
		/* There is no beacon_blink function for ISP82xx */
		if (!IS_QLA82XX(ha)) {
			set_bit(BEACON_BLINK_NEEDED, &vha->dpc_flags);
			start_dpc++;
		}
	}

	/* Process any deferred work. */
	if (!list_empty(&vha->work_list))
		start_dpc++;

	/* Schedule the DPC routine if needed */
	if ((test_bit(ISP_ABORT_NEEDED, &vha->dpc_flags) ||
	    test_bit(LOOP_RESYNC_NEEDED, &vha->dpc_flags) ||
	    test_bit(FCPORT_UPDATE_NEEDED, &vha->dpc_flags) ||
	    start_dpc ||
	    test_bit(RESET_MARKER_NEEDED, &vha->dpc_flags) ||
	    test_bit(BEACON_BLINK_NEEDED, &vha->dpc_flags) ||
	    test_bit(ISP_UNRECOVERABLE, &vha->dpc_flags) ||
	    test_bit(FCOE_CTX_RESET_NEEDED, &vha->dpc_flags) ||
	    test_bit(VP_DPC_NEEDED, &vha->dpc_flags) ||
	    test_bit(RELOGIN_NEEDED, &vha->dpc_flags))) {
		ql_dbg(ql_dbg_timer, vha, 0x600b,
		    "isp_abort_needed=%d loop_resync_needed=%d "
		    "fcport_update_needed=%d start_dpc=%d "
		    "reset_marker_needed=%d",
		    test_bit(ISP_ABORT_NEEDED, &vha->dpc_flags),
		    test_bit(LOOP_RESYNC_NEEDED, &vha->dpc_flags),
		    test_bit(FCPORT_UPDATE_NEEDED, &vha->dpc_flags),
		    start_dpc,
		    test_bit(RESET_MARKER_NEEDED, &vha->dpc_flags));
		ql_dbg(ql_dbg_timer, vha, 0x600c,
		    "beacon_blink_needed=%d isp_unrecoverable=%d "
		    "fcoe_ctx_reset_needed=%d vp_dpc_needed=%d "
		    "relogin_needed=%d.\n",
		    test_bit(BEACON_BLINK_NEEDED, &vha->dpc_flags),
		    test_bit(ISP_UNRECOVERABLE, &vha->dpc_flags),
		    test_bit(FCOE_CTX_RESET_NEEDED, &vha->dpc_flags),
		    test_bit(VP_DPC_NEEDED, &vha->dpc_flags),
		    test_bit(RELOGIN_NEEDED, &vha->dpc_flags));
		qla2xxx_wake_dpc(vha);
	}

	qla2x00_restart_timer(vha, WATCH_INTERVAL);
}

/* Firmware interface routines. */

#define FW_BLOBS	10
#define FW_ISP21XX	0
#define FW_ISP22XX	1
#define FW_ISP2300	2
#define FW_ISP2322	3
#define FW_ISP24XX	4
#define FW_ISP25XX	5
#define FW_ISP81XX	6
#define FW_ISP82XX	7
#define FW_ISP2031	8
#define FW_ISP8031	9

#define FW_FILE_ISP21XX	"ql2100_fw.bin"
#define FW_FILE_ISP22XX	"ql2200_fw.bin"
#define FW_FILE_ISP2300	"ql2300_fw.bin"
#define FW_FILE_ISP2322	"ql2322_fw.bin"
#define FW_FILE_ISP24XX	"ql2400_fw.bin"
#define FW_FILE_ISP25XX	"ql2500_fw.bin"
#define FW_FILE_ISP81XX	"ql8100_fw.bin"
#define FW_FILE_ISP82XX	"ql8200_fw.bin"
#define FW_FILE_ISP2031	"ql2600_fw.bin"
#define FW_FILE_ISP8031	"ql8300_fw.bin"

static DEFINE_MUTEX(qla_fw_lock);

static struct fw_blob qla_fw_blobs[FW_BLOBS] = {
	{ .name = FW_FILE_ISP21XX, .segs = { 0x1000, 0 }, },
	{ .name = FW_FILE_ISP22XX, .segs = { 0x1000, 0 }, },
	{ .name = FW_FILE_ISP2300, .segs = { 0x800, 0 }, },
	{ .name = FW_FILE_ISP2322, .segs = { 0x800, 0x1c000, 0x1e000, 0 }, },
	{ .name = FW_FILE_ISP24XX, },
	{ .name = FW_FILE_ISP25XX, },
	{ .name = FW_FILE_ISP81XX, },
	{ .name = FW_FILE_ISP82XX, },
	{ .name = FW_FILE_ISP2031, },
	{ .name = FW_FILE_ISP8031, },
};

struct fw_blob *
qla2x00_request_firmware(scsi_qla_host_t *vha)
{
	struct qla_hw_data *ha = vha->hw;
	struct fw_blob *blob;

	if (IS_QLA2100(ha)) {
		blob = &qla_fw_blobs[FW_ISP21XX];
	} else if (IS_QLA2200(ha)) {
		blob = &qla_fw_blobs[FW_ISP22XX];
	} else if (IS_QLA2300(ha) || IS_QLA2312(ha) || IS_QLA6312(ha)) {
		blob = &qla_fw_blobs[FW_ISP2300];
	} else if (IS_QLA2322(ha) || IS_QLA6322(ha)) {
		blob = &qla_fw_blobs[FW_ISP2322];
	} else if (IS_QLA24XX_TYPE(ha)) {
		blob = &qla_fw_blobs[FW_ISP24XX];
	} else if (IS_QLA25XX(ha)) {
		blob = &qla_fw_blobs[FW_ISP25XX];
	} else if (IS_QLA81XX(ha)) {
		blob = &qla_fw_blobs[FW_ISP81XX];
	} else if (IS_QLA82XX(ha)) {
		blob = &qla_fw_blobs[FW_ISP82XX];
	} else if (IS_QLA2031(ha)) {
		blob = &qla_fw_blobs[FW_ISP2031];
	} else if (IS_QLA8031(ha)) {
		blob = &qla_fw_blobs[FW_ISP8031];
	} else {
		return NULL;
	}

	mutex_lock(&qla_fw_lock);
	if (blob->fw)
		goto out;

	if (request_firmware(&blob->fw, blob->name, &ha->pdev->dev)) {
		ql_log(ql_log_warn, vha, 0x0063,
		    "Failed to load firmware image (%s).\n", blob->name);
		blob->fw = NULL;
		blob = NULL;
		goto out;
	}

out:
	mutex_unlock(&qla_fw_lock);
	return blob;
}

static void
qla2x00_release_firmware(void)
{
	int idx;

	mutex_lock(&qla_fw_lock);
	for (idx = 0; idx < FW_BLOBS; idx++)
		if (qla_fw_blobs[idx].fw)
			release_firmware(qla_fw_blobs[idx].fw);
	mutex_unlock(&qla_fw_lock);
}

static pci_ers_result_t
qla2xxx_pci_error_detected(struct pci_dev *pdev, pci_channel_state_t state)
{
	scsi_qla_host_t *vha = pci_get_drvdata(pdev);
	struct qla_hw_data *ha = vha->hw;

	ql_dbg(ql_dbg_aer, vha, 0x9000,
	    "PCI error detected, state %x.\n", state);

	switch (state) {
	case pci_channel_io_normal:
		ha->flags.eeh_busy = 0;
		return PCI_ERS_RESULT_CAN_RECOVER;
	case pci_channel_io_frozen:
		ha->flags.eeh_busy = 1;
		/* For ISP82XX complete any pending mailbox cmd */
		if (IS_QLA82XX(ha)) {
			ha->flags.isp82xx_fw_hung = 1;
			ql_dbg(ql_dbg_aer, vha, 0x9001, "Pci channel io frozen\n");
			qla82xx_clear_pending_mbx(vha);
		}
		qla2x00_free_irqs(vha);
		pci_disable_device(pdev);
		/* Return back all IOs */
		qla2x00_abort_all_cmds(vha, DID_RESET << 16);
		return PCI_ERS_RESULT_NEED_RESET;
	case pci_channel_io_perm_failure:
		ha->flags.pci_channel_io_perm_failure = 1;
		qla2x00_abort_all_cmds(vha, DID_NO_CONNECT << 16);
		return PCI_ERS_RESULT_DISCONNECT;
	}
	return PCI_ERS_RESULT_NEED_RESET;
}

static pci_ers_result_t
qla2xxx_pci_mmio_enabled(struct pci_dev *pdev)
{
	int risc_paused = 0;
	uint32_t stat;
	unsigned long flags;
	scsi_qla_host_t *base_vha = pci_get_drvdata(pdev);
	struct qla_hw_data *ha = base_vha->hw;
	struct device_reg_2xxx __iomem *reg = &ha->iobase->isp;
	struct device_reg_24xx __iomem *reg24 = &ha->iobase->isp24;

	if (IS_QLA82XX(ha))
		return PCI_ERS_RESULT_RECOVERED;

	spin_lock_irqsave(&ha->hardware_lock, flags);
	if (IS_QLA2100(ha) || IS_QLA2200(ha)){
		stat = RD_REG_DWORD(&reg->hccr);
		if (stat & HCCR_RISC_PAUSE)
			risc_paused = 1;
	} else if (IS_QLA23XX(ha)) {
		stat = RD_REG_DWORD(&reg->u.isp2300.host_status);
		if (stat & HSR_RISC_PAUSED)
			risc_paused = 1;
	} else if (IS_FWI2_CAPABLE(ha)) {
		stat = RD_REG_DWORD(&reg24->host_status);
		if (stat & HSRX_RISC_PAUSED)
			risc_paused = 1;
	}
	spin_unlock_irqrestore(&ha->hardware_lock, flags);

	if (risc_paused) {
		ql_log(ql_log_info, base_vha, 0x9003,
		    "RISC paused -- mmio_enabled, Dumping firmware.\n");
		ha->isp_ops->fw_dump(base_vha, 0);

		return PCI_ERS_RESULT_NEED_RESET;
	} else
		return PCI_ERS_RESULT_RECOVERED;
}

uint32_t qla82xx_error_recovery(scsi_qla_host_t *base_vha)
{
	uint32_t rval = QLA_FUNCTION_FAILED;
	uint32_t drv_active = 0;
	struct qla_hw_data *ha = base_vha->hw;
	int fn;
	struct pci_dev *other_pdev = NULL;

	ql_dbg(ql_dbg_aer, base_vha, 0x9006,
	    "Entered %s.\n", __func__);

	set_bit(ABORT_ISP_ACTIVE, &base_vha->dpc_flags);

	if (base_vha->flags.online) {
		/* Abort all outstanding commands,
		 * so as to be requeued later */
		qla2x00_abort_isp_cleanup(base_vha);
	}


	fn = PCI_FUNC(ha->pdev->devfn);
	while (fn > 0) {
		fn--;
		ql_dbg(ql_dbg_aer, base_vha, 0x9007,
		    "Finding pci device at function = 0x%x.\n", fn);
		other_pdev =
		    pci_get_domain_bus_and_slot(pci_domain_nr(ha->pdev->bus),
		    ha->pdev->bus->number, PCI_DEVFN(PCI_SLOT(ha->pdev->devfn),
		    fn));

		if (!other_pdev)
			continue;
		if (atomic_read(&other_pdev->enable_cnt)) {
			ql_dbg(ql_dbg_aer, base_vha, 0x9008,
			    "Found PCI func available and enable at 0x%x.\n",
			    fn);
			pci_dev_put(other_pdev);
			break;
		}
		pci_dev_put(other_pdev);
	}

	if (!fn) {
		/* Reset owner */
		ql_dbg(ql_dbg_aer, base_vha, 0x9009,
		    "This devfn is reset owner = 0x%x.\n",
		    ha->pdev->devfn);
		qla82xx_idc_lock(ha);

		qla82xx_wr_32(ha, QLA82XX_CRB_DEV_STATE,
		    QLA82XX_DEV_INITIALIZING);

		qla82xx_wr_32(ha, QLA82XX_CRB_DRV_IDC_VERSION,
		    QLA82XX_IDC_VERSION);

		drv_active = qla82xx_rd_32(ha, QLA82XX_CRB_DRV_ACTIVE);
		ql_dbg(ql_dbg_aer, base_vha, 0x900a,
		    "drv_active = 0x%x.\n", drv_active);

		qla82xx_idc_unlock(ha);
		/* Reset if device is not already reset
		 * drv_active would be 0 if a reset has already been done
		 */
		if (drv_active)
			rval = qla82xx_start_firmware(base_vha);
		else
			rval = QLA_SUCCESS;
		qla82xx_idc_lock(ha);

		if (rval != QLA_SUCCESS) {
			ql_log(ql_log_info, base_vha, 0x900b,
			    "HW State: FAILED.\n");
			qla82xx_clear_drv_active(ha);
			qla82xx_wr_32(ha, QLA82XX_CRB_DEV_STATE,
			    QLA82XX_DEV_FAILED);
		} else {
			ql_log(ql_log_info, base_vha, 0x900c,
			    "HW State: READY.\n");
			qla82xx_wr_32(ha, QLA82XX_CRB_DEV_STATE,
			    QLA82XX_DEV_READY);
			qla82xx_idc_unlock(ha);
			ha->flags.isp82xx_fw_hung = 0;
			rval = qla82xx_restart_isp(base_vha);
			qla82xx_idc_lock(ha);
			/* Clear driver state register */
			qla82xx_wr_32(ha, QLA82XX_CRB_DRV_STATE, 0);
			qla82xx_set_drv_active(base_vha);
		}
		qla82xx_idc_unlock(ha);
	} else {
		ql_dbg(ql_dbg_aer, base_vha, 0x900d,
		    "This devfn is not reset owner = 0x%x.\n",
		    ha->pdev->devfn);
		if ((qla82xx_rd_32(ha, QLA82XX_CRB_DEV_STATE) ==
		    QLA82XX_DEV_READY)) {
			ha->flags.isp82xx_fw_hung = 0;
			rval = qla82xx_restart_isp(base_vha);
			qla82xx_idc_lock(ha);
			qla82xx_set_drv_active(base_vha);
			qla82xx_idc_unlock(ha);
		}
	}
	clear_bit(ABORT_ISP_ACTIVE, &base_vha->dpc_flags);

	return rval;
}

static pci_ers_result_t
qla2xxx_pci_slot_reset(struct pci_dev *pdev)
{
	pci_ers_result_t ret = PCI_ERS_RESULT_DISCONNECT;
	scsi_qla_host_t *base_vha = pci_get_drvdata(pdev);
	struct qla_hw_data *ha = base_vha->hw;
	struct rsp_que *rsp;
	int rc, retries = 10;

	ql_dbg(ql_dbg_aer, base_vha, 0x9004,
	    "Slot Reset.\n");

	/* Workaround: qla2xxx driver which access hardware earlier
	 * needs error state to be pci_channel_io_online.
	 * Otherwise mailbox command timesout.
	 */
	pdev->error_state = pci_channel_io_normal;

	pci_restore_state(pdev);

	/* pci_restore_state() clears the saved_state flag of the device
	 * save restored state which resets saved_state flag
	 */
	pci_save_state(pdev);

	if (ha->mem_only)
		rc = pci_enable_device_mem(pdev);
	else
		rc = pci_enable_device(pdev);

	if (rc) {
		ql_log(ql_log_warn, base_vha, 0x9005,
		    "Can't re-enable PCI device after reset.\n");
		goto exit_slot_reset;
	}

	rsp = ha->rsp_q_map[0];
	if (qla2x00_request_irqs(ha, rsp))
		goto exit_slot_reset;

	if (ha->isp_ops->pci_config(base_vha))
		goto exit_slot_reset;

	if (IS_QLA82XX(ha)) {
		if (qla82xx_error_recovery(base_vha) == QLA_SUCCESS) {
			ret = PCI_ERS_RESULT_RECOVERED;
			goto exit_slot_reset;
		} else
			goto exit_slot_reset;
	}

	while (ha->flags.mbox_busy && retries--)
		msleep(1000);

	set_bit(ABORT_ISP_ACTIVE, &base_vha->dpc_flags);
	if (ha->isp_ops->abort_isp(base_vha) == QLA_SUCCESS)
		ret =  PCI_ERS_RESULT_RECOVERED;
	clear_bit(ABORT_ISP_ACTIVE, &base_vha->dpc_flags);


exit_slot_reset:
	ql_dbg(ql_dbg_aer, base_vha, 0x900e,
	    "slot_reset return %x.\n", ret);

	return ret;
}

static void
qla2xxx_pci_resume(struct pci_dev *pdev)
{
	scsi_qla_host_t *base_vha = pci_get_drvdata(pdev);
	struct qla_hw_data *ha = base_vha->hw;
	int ret;

	ql_dbg(ql_dbg_aer, base_vha, 0x900f,
	    "pci_resume.\n");

	ret = qla2x00_wait_for_hba_online(base_vha);
	if (ret != QLA_SUCCESS) {
		ql_log(ql_log_fatal, base_vha, 0x9002,
		    "The device failed to resume I/O from slot/link_reset.\n");
	}

	pci_cleanup_aer_uncorrect_error_status(pdev);

	ha->flags.eeh_busy = 0;
}

static struct pci_error_handlers qla2xxx_err_handler = {
	.error_detected = qla2xxx_pci_error_detected,
	.mmio_enabled = qla2xxx_pci_mmio_enabled,
	.slot_reset = qla2xxx_pci_slot_reset,
	.resume = qla2xxx_pci_resume,
};

static struct pci_device_id qla2xxx_pci_tbl[] = {
	{ PCI_DEVICE(PCI_VENDOR_ID_QLOGIC, PCI_DEVICE_ID_QLOGIC_ISP2100) },
	{ PCI_DEVICE(PCI_VENDOR_ID_QLOGIC, PCI_DEVICE_ID_QLOGIC_ISP2200) },
	{ PCI_DEVICE(PCI_VENDOR_ID_QLOGIC, PCI_DEVICE_ID_QLOGIC_ISP2300) },
	{ PCI_DEVICE(PCI_VENDOR_ID_QLOGIC, PCI_DEVICE_ID_QLOGIC_ISP2312) },
	{ PCI_DEVICE(PCI_VENDOR_ID_QLOGIC, PCI_DEVICE_ID_QLOGIC_ISP2322) },
	{ PCI_DEVICE(PCI_VENDOR_ID_QLOGIC, PCI_DEVICE_ID_QLOGIC_ISP6312) },
	{ PCI_DEVICE(PCI_VENDOR_ID_QLOGIC, PCI_DEVICE_ID_QLOGIC_ISP6322) },
	{ PCI_DEVICE(PCI_VENDOR_ID_QLOGIC, PCI_DEVICE_ID_QLOGIC_ISP2422) },
	{ PCI_DEVICE(PCI_VENDOR_ID_QLOGIC, PCI_DEVICE_ID_QLOGIC_ISP2432) },
	{ PCI_DEVICE(PCI_VENDOR_ID_QLOGIC, PCI_DEVICE_ID_QLOGIC_ISP8432) },
	{ PCI_DEVICE(PCI_VENDOR_ID_QLOGIC, PCI_DEVICE_ID_QLOGIC_ISP5422) },
	{ PCI_DEVICE(PCI_VENDOR_ID_QLOGIC, PCI_DEVICE_ID_QLOGIC_ISP5432) },
	{ PCI_DEVICE(PCI_VENDOR_ID_QLOGIC, PCI_DEVICE_ID_QLOGIC_ISP2532) },
	{ PCI_DEVICE(PCI_VENDOR_ID_QLOGIC, PCI_DEVICE_ID_QLOGIC_ISP2031) },
	{ PCI_DEVICE(PCI_VENDOR_ID_QLOGIC, PCI_DEVICE_ID_QLOGIC_ISP8001) },
	{ PCI_DEVICE(PCI_VENDOR_ID_QLOGIC, PCI_DEVICE_ID_QLOGIC_ISP8021) },
	{ 0 },
};
MODULE_DEVICE_TABLE(pci, qla2xxx_pci_tbl);

static struct pci_driver qla2xxx_pci_driver = {
	.name		= QLA2XXX_DRIVER_NAME,
	.driver		= {
		.owner		= THIS_MODULE,
	},
	.id_table	= qla2xxx_pci_tbl,
	.probe		= qla2x00_probe_one,
	.remove		= qla2x00_remove_one,
	.shutdown	= qla2x00_shutdown,
	.err_handler	= &qla2xxx_err_handler,
};

static struct file_operations apidev_fops = {
	.owner = THIS_MODULE,
	.llseek = noop_llseek,
};

/**
 * qla2x00_module_init - Module initialization.
 **/
static int __init
qla2x00_module_init(void)
{
	int ret = 0;

	/* Allocate cache for SRBs. */
	srb_cachep = kmem_cache_create("qla2xxx_srbs", sizeof(srb_t), 0,
	    SLAB_HWCACHE_ALIGN, NULL);
	if (srb_cachep == NULL) {
		ql_log(ql_log_fatal, NULL, 0x0001,
		    "Unable to allocate SRB cache...Failing load!.\n");
		return -ENOMEM;
	}

	/* Derive version string. */
	strcpy(qla2x00_version_str, QLA2XXX_VERSION);
	if (ql2xextended_error_logging)
		strcat(qla2x00_version_str, "-debug");

	qla2xxx_transport_template =
	    fc_attach_transport(&qla2xxx_transport_functions);
	if (!qla2xxx_transport_template) {
		kmem_cache_destroy(srb_cachep);
		ql_log(ql_log_fatal, NULL, 0x0002,
		    "fc_attach_transport failed...Failing load!.\n");
		return -ENODEV;
	}

	apidev_major = register_chrdev(0, QLA2XXX_APIDEV, &apidev_fops);
	if (apidev_major < 0) {
		ql_log(ql_log_fatal, NULL, 0x0003,
		    "Unable to register char device %s.\n", QLA2XXX_APIDEV);
	}

	qla2xxx_transport_vport_template =
	    fc_attach_transport(&qla2xxx_transport_vport_functions);
	if (!qla2xxx_transport_vport_template) {
		kmem_cache_destroy(srb_cachep);
		fc_release_transport(qla2xxx_transport_template);
		ql_log(ql_log_fatal, NULL, 0x0004,
		    "fc_attach_transport vport failed...Failing load!.\n");
		return -ENODEV;
	}
	ql_log(ql_log_info, NULL, 0x0005,
	    "QLogic Fibre Channel HBA Driver: %s.\n",
	    qla2x00_version_str);
	ret = pci_register_driver(&qla2xxx_pci_driver);
	if (ret) {
		kmem_cache_destroy(srb_cachep);
		fc_release_transport(qla2xxx_transport_template);
		fc_release_transport(qla2xxx_transport_vport_template);
		ql_log(ql_log_fatal, NULL, 0x0006,
		    "pci_register_driver failed...ret=%d Failing load!.\n",
		    ret);
	}
	return ret;
}

/**
 * qla2x00_module_exit - Module cleanup.
 **/
static void __exit
qla2x00_module_exit(void)
{
	unregister_chrdev(apidev_major, QLA2XXX_APIDEV);
	pci_unregister_driver(&qla2xxx_pci_driver);
	qla2x00_release_firmware();
	kmem_cache_destroy(srb_cachep);
	if (ctx_cachep)
		kmem_cache_destroy(ctx_cachep);
	fc_release_transport(qla2xxx_transport_template);
	fc_release_transport(qla2xxx_transport_vport_template);
}

module_init(qla2x00_module_init);
module_exit(qla2x00_module_exit);

MODULE_AUTHOR("QLogic Corporation");
MODULE_DESCRIPTION("QLogic Fibre Channel HBA Driver");
MODULE_LICENSE("GPL");
MODULE_VERSION(QLA2XXX_VERSION);
MODULE_FIRMWARE(FW_FILE_ISP21XX);
MODULE_FIRMWARE(FW_FILE_ISP22XX);
MODULE_FIRMWARE(FW_FILE_ISP2300);
MODULE_FIRMWARE(FW_FILE_ISP2322);
MODULE_FIRMWARE(FW_FILE_ISP24XX);
MODULE_FIRMWARE(FW_FILE_ISP25XX);<|MERGE_RESOLUTION|>--- conflicted
+++ resolved
@@ -2213,10 +2213,7 @@
 		ha->nvram_data_off = ~0;
 		ha->isp_ops = &qla2100_isp_ops;
 	} else if (IS_QLA2200(ha)) {
-<<<<<<< HEAD
-=======
 		ha->max_fibre_devices = MAX_FIBRE_DEVICES_2100;
->>>>>>> e9676695
 		ha->mbx_count = MAILBOX_REGISTER_COUNT_2200;
 		req_length = REQUEST_ENTRY_CNT_2200;
 		rsp_length = RESPONSE_ENTRY_CNT_2100;
