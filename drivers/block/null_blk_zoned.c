// SPDX-License-Identifier: GPL-2.0
#include <linux/vmalloc.h>
#include "null_blk.h"

/* zone_size in MBs to sectors. */
#define ZONE_SIZE_SHIFT		11

static inline unsigned int null_zone_no(struct nullb_device *dev, sector_t sect)
{
	return sect >> ilog2(dev->zone_size_sects);
}

int null_zone_init(struct nullb_device *dev)
{
	sector_t dev_size = (sector_t)dev->size * 1024 * 1024;
	sector_t sector = 0;
	unsigned int i;

	if (!is_power_of_2(dev->zone_size)) {
		pr_err("zone_size must be power-of-two\n");
		return -EINVAL;
	}

	dev->zone_size_sects = dev->zone_size << ZONE_SIZE_SHIFT;
	dev->nr_zones = dev_size >>
				(SECTOR_SHIFT + ilog2(dev->zone_size_sects));
	dev->zones = kvmalloc_array(dev->nr_zones, sizeof(struct blk_zone),
			GFP_KERNEL | __GFP_ZERO);
	if (!dev->zones)
		return -ENOMEM;

	if (dev->zone_nr_conv >= dev->nr_zones) {
		dev->zone_nr_conv = dev->nr_zones - 1;
		pr_info("changed the number of conventional zones to %u",
			dev->zone_nr_conv);
	}

	for (i = 0; i <  dev->zone_nr_conv; i++) {
		struct blk_zone *zone = &dev->zones[i];

		zone->start = sector;
		zone->len = dev->zone_size_sects;
		zone->wp = zone->start + zone->len;
		zone->type = BLK_ZONE_TYPE_CONVENTIONAL;
		zone->cond = BLK_ZONE_COND_NOT_WP;

		sector += dev->zone_size_sects;
	}

	for (i = dev->zone_nr_conv; i < dev->nr_zones; i++) {
		struct blk_zone *zone = &dev->zones[i];

		zone->start = zone->wp = sector;
		zone->len = dev->zone_size_sects;
		zone->type = BLK_ZONE_TYPE_SEQWRITE_REQ;
		zone->cond = BLK_ZONE_COND_EMPTY;

		sector += dev->zone_size_sects;
	}

	return 0;
}

void null_zone_exit(struct nullb_device *dev)
{
	kvfree(dev->zones);
}

int null_report_zones(struct gendisk *disk, sector_t sector,
		unsigned int nr_zones, report_zones_cb cb, void *data)
{
	struct nullb *nullb = disk->private_data;
	struct nullb_device *dev = nullb->dev;
	unsigned int first_zone, i;
	struct blk_zone zone;
	int error;

	first_zone = null_zone_no(dev, sector);
	if (first_zone >= dev->nr_zones)
		return 0;

	nr_zones = min(nr_zones, dev->nr_zones - first_zone);
	for (i = 0; i < nr_zones; i++) {
		/*
		 * Stacked DM target drivers will remap the zone information by
		 * modifying the zone information passed to the report callback.
		 * So use a local copy to avoid corruption of the device zone
		 * array.
		 */
		memcpy(&zone, &dev->zones[first_zone + i],
		       sizeof(struct blk_zone));
		error = cb(&zone, i, data);
		if (error)
			return error;
	}

	return nr_zones;
}

size_t null_zone_valid_read_len(struct nullb *nullb,
				sector_t sector, unsigned int len)
{
	struct nullb_device *dev = nullb->dev;
	struct blk_zone *zone = &dev->zones[null_zone_no(dev, sector)];
	unsigned int nr_sectors = len >> SECTOR_SHIFT;

	/* Read must be below the write pointer position */
	if (zone->type == BLK_ZONE_TYPE_CONVENTIONAL ||
	    sector + nr_sectors <= zone->wp)
		return len;

	if (sector > zone->wp)
		return 0;

	return (zone->wp - sector) << SECTOR_SHIFT;
}

static blk_status_t null_zone_write(struct nullb_cmd *cmd, sector_t sector,
		     unsigned int nr_sectors)
{
	struct nullb_device *dev = cmd->nq->dev;
	unsigned int zno = null_zone_no(dev, sector);
	struct blk_zone *zone = &dev->zones[zno];

	switch (zone->cond) {
	case BLK_ZONE_COND_FULL:
		/* Cannot write to a full zone */
		cmd->error = BLK_STS_IOERR;
		return BLK_STS_IOERR;
	case BLK_ZONE_COND_EMPTY:
	case BLK_ZONE_COND_IMP_OPEN:
		/* Writes must be at the write pointer position */
		if (sector != zone->wp)
			return BLK_STS_IOERR;

		if (zone->cond == BLK_ZONE_COND_EMPTY)
			zone->cond = BLK_ZONE_COND_IMP_OPEN;

		zone->wp += nr_sectors;
		if (zone->wp == zone->start + zone->len)
			zone->cond = BLK_ZONE_COND_FULL;
		break;
	case BLK_ZONE_COND_NOT_WP:
		break;
	default:
		/* Invalid zone condition */
		return BLK_STS_IOERR;
	}
	return BLK_STS_OK;
}

static blk_status_t null_zone_mgmt(struct nullb_cmd *cmd, enum req_opf op,
				   sector_t sector)
{
	struct nullb_device *dev = cmd->nq->dev;
	struct blk_zone *zone = &dev->zones[null_zone_no(dev, sector)];
	size_t i;

	switch (op) {
	case REQ_OP_ZONE_RESET_ALL:
		for (i = 0; i < dev->nr_zones; i++) {
			if (zone[i].type == BLK_ZONE_TYPE_CONVENTIONAL)
				continue;
			zone[i].cond = BLK_ZONE_COND_EMPTY;
			zone[i].wp = zone[i].start;
		}
		break;
	case REQ_OP_ZONE_RESET:
		if (zone->type == BLK_ZONE_TYPE_CONVENTIONAL)
			return BLK_STS_IOERR;

		zone->cond = BLK_ZONE_COND_EMPTY;
		zone->wp = zone->start;
		break;
<<<<<<< HEAD
=======
	case REQ_OP_ZONE_OPEN:
		if (zone->type == BLK_ZONE_TYPE_CONVENTIONAL)
			return BLK_STS_IOERR;
		if (zone->cond == BLK_ZONE_COND_FULL)
			return BLK_STS_IOERR;

		zone->cond = BLK_ZONE_COND_EXP_OPEN;
		break;
	case REQ_OP_ZONE_CLOSE:
		if (zone->type == BLK_ZONE_TYPE_CONVENTIONAL)
			return BLK_STS_IOERR;
		if (zone->cond == BLK_ZONE_COND_FULL)
			return BLK_STS_IOERR;

		zone->cond = BLK_ZONE_COND_CLOSED;
		break;
	case REQ_OP_ZONE_FINISH:
		if (zone->type == BLK_ZONE_TYPE_CONVENTIONAL)
			return BLK_STS_IOERR;

		zone->cond = BLK_ZONE_COND_FULL;
		zone->wp = zone->start + zone->len;
		break;
>>>>>>> b08baef0
	default:
		return BLK_STS_NOTSUPP;
	}
	return BLK_STS_OK;
}

blk_status_t null_handle_zoned(struct nullb_cmd *cmd, enum req_opf op,
			       sector_t sector, sector_t nr_sectors)
{
	switch (op) {
	case REQ_OP_WRITE:
		return null_zone_write(cmd, sector, nr_sectors);
	case REQ_OP_ZONE_RESET:
	case REQ_OP_ZONE_RESET_ALL:
	case REQ_OP_ZONE_OPEN:
	case REQ_OP_ZONE_CLOSE:
	case REQ_OP_ZONE_FINISH:
		return null_zone_mgmt(cmd, op, sector);
	default:
		return BLK_STS_OK;
	}
}<|MERGE_RESOLUTION|>--- conflicted
+++ resolved
@@ -172,8 +172,6 @@
 		zone->cond = BLK_ZONE_COND_EMPTY;
 		zone->wp = zone->start;
 		break;
-<<<<<<< HEAD
-=======
 	case REQ_OP_ZONE_OPEN:
 		if (zone->type == BLK_ZONE_TYPE_CONVENTIONAL)
 			return BLK_STS_IOERR;
@@ -197,7 +195,6 @@
 		zone->cond = BLK_ZONE_COND_FULL;
 		zone->wp = zone->start + zone->len;
 		break;
->>>>>>> b08baef0
 	default:
 		return BLK_STS_NOTSUPP;
 	}
