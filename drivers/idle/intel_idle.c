--- conflicted
+++ resolved
@@ -263,11 +263,7 @@
 	clockevents_notify(reason, &cpu);
 }
 
-<<<<<<< HEAD
-static int __cpuinit setup_broadcast_cpuhp_notify(struct notifier_block *n,
-=======
 static int setup_broadcast_cpuhp_notify(struct notifier_block *n,
->>>>>>> e92427b2
 		unsigned long action, void *hcpu)
 {
 	int hotcpu = (unsigned long)hcpu;
@@ -277,22 +273,11 @@
 		smp_call_function_single(hotcpu, __setup_broadcast_timer,
 			(void *)true, 1);
 		break;
-<<<<<<< HEAD
-	case CPU_DOWN_PREPARE:
-		smp_call_function_single(hotcpu, __setup_broadcast_timer,
-			(void *)false, 1);
-		break;
-=======
->>>>>>> e92427b2
 	}
 	return NOTIFY_OK;
 }
 
-<<<<<<< HEAD
-static struct notifier_block __cpuinitdata setup_broadcast_notifier = {
-=======
 static struct notifier_block setup_broadcast_notifier = {
->>>>>>> e92427b2
 	.notifier_call = setup_broadcast_cpuhp_notify,
 };
 
