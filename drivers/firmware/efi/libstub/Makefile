# SPDX-License-Identifier: GPL-2.0
#
# The stub may be linked into the kernel proper or into a separate boot binary,
# but in either case, it executes before the kernel does (with MMU disabled) so
# things like ftrace and stack-protector are likely to cause trouble if left
# enabled, even if doing so doesn't break the build.
#

# non-x86 reuses KBUILD_CFLAGS, x86 does not
cflags-y			:= $(KBUILD_CFLAGS)

cflags-$(CONFIG_X86_32)		:= -march=i386
cflags-$(CONFIG_X86_64)		:= -mcmodel=small
cflags-$(CONFIG_X86)		+= -m$(BITS) -D__KERNEL__ \
				   -fPIC -fno-strict-aliasing -mno-red-zone \
				   -mno-mmx -mno-sse -fshort-wchar \
				   -Wno-pointer-sign \
				   $(call cc-disable-warning, address-of-packed-member) \
				   $(call cc-disable-warning, gnu) \
				   -fno-asynchronous-unwind-tables \
				   $(CLANG_FLAGS)

# arm64 uses the full KBUILD_CFLAGS so it's necessary to explicitly
# disable the stackleak plugin
cflags-$(CONFIG_ARM64)		+= -fpie $(DISABLE_STACKLEAK_PLUGIN) \
				   $(call cc-option,-mbranch-protection=none)
cflags-$(CONFIG_ARM)		+= -DEFI_HAVE_STRLEN -DEFI_HAVE_STRNLEN \
				   -DEFI_HAVE_MEMCHR -DEFI_HAVE_STRRCHR \
				   -DEFI_HAVE_STRCMP -fno-builtin -fpic \
				   $(call cc-option,-mno-single-pic-base)
cflags-$(CONFIG_RISCV)		+= -fpic
cflags-$(CONFIG_LOONGARCH)	+= -fpie

cflags-$(CONFIG_EFI_PARAMS_FROM_FDT)	+= -I$(srctree)/scripts/dtc/libfdt

KBUILD_CFLAGS			:= $(subst $(CC_FLAGS_FTRACE),,$(cflags-y)) \
				   -Os -DDISABLE_BRANCH_PROFILING \
				   -include $(srctree)/include/linux/hidden.h \
				   -D__NO_FORTIFY \
				   -ffreestanding \
				   -fno-stack-protector \
				   $(call cc-option,-fno-addrsig) \
				   -D__DISABLE_EXPORTS

#
# struct randomization only makes sense for Linux internal types, which the EFI
# stub code never touches, so let's turn off struct randomization for the stub
# altogether
#
KBUILD_CFLAGS := $(filter-out $(RANDSTRUCT_CFLAGS), $(KBUILD_CFLAGS))

# remove SCS flags from all objects in this directory
KBUILD_CFLAGS := $(filter-out $(CC_FLAGS_SCS), $(KBUILD_CFLAGS))
# disable CFI
KBUILD_CFLAGS := $(filter-out $(CC_FLAGS_CFI), $(KBUILD_CFLAGS))
# disable LTO
KBUILD_CFLAGS := $(filter-out $(CC_FLAGS_LTO), $(KBUILD_CFLAGS))

GCOV_PROFILE			:= n
# Sanitizer runtimes are unavailable and cannot be linked here.
KASAN_SANITIZE			:= n
KCSAN_SANITIZE			:= n
KMSAN_SANITIZE			:= n
UBSAN_SANITIZE			:= n
OBJECT_FILES_NON_STANDARD	:= y

# Prevents link failures: __sanitizer_cov_trace_pc() is not linked in.
KCOV_INSTRUMENT			:= n

lib-y				:= efi-stub-helper.o gop.o secureboot.o tpm.o \
				   file.o mem.o random.o randomalloc.o pci.o \
				   skip_spaces.o lib-cmdline.o lib-ctype.o \
				   alignedmem.o relocate.o printk.o vsprintf.o

# include the stub's libfdt dependencies from lib/ when needed
libfdt-deps			:= fdt_rw.c fdt_ro.c fdt_wip.c fdt.c \
				   fdt_empty_tree.c fdt_sw.c

lib-$(CONFIG_EFI_PARAMS_FROM_FDT) += fdt.o \
				     $(patsubst %.c,lib-%.o,$(libfdt-deps))

$(obj)/lib-%.o: $(srctree)/lib/%.c FORCE
	$(call if_changed_rule,cc_o_c)

lib-$(CONFIG_EFI_GENERIC_STUB)	+= efi-stub.o string.o intrinsics.o systable.o \
				   screen_info.o efi-stub-entry.o

lib-$(CONFIG_ARM)		+= arm32-stub.o
<<<<<<< HEAD
lib-$(CONFIG_ARM64)		+= arm64-stub.o smbios.o
=======
lib-$(CONFIG_ARM64)		+= arm64.o arm64-stub.o arm64-entry.o
>>>>>>> c51e97e7
lib-$(CONFIG_X86)		+= x86-stub.o
lib-$(CONFIG_RISCV)		+= riscv.o riscv-stub.o
lib-$(CONFIG_LOONGARCH)		+= loongarch.o loongarch-stub.o

CFLAGS_arm32-stub.o		:= -DTEXT_OFFSET=$(TEXT_OFFSET)

zboot-obj-$(CONFIG_RISCV)	:= lib-clz_ctz.o lib-ashldi3.o
lib-$(CONFIG_EFI_ZBOOT)		+= zboot.o $(zboot-obj-y)

extra-y				:= $(lib-y)
lib-y				:= $(patsubst %.o,%.stub.o,$(lib-y))

# Even when -mbranch-protection=none is set, Clang will generate a
# .note.gnu.property for code-less object files (like lib/ctype.c),
# so work around this by explicitly removing the unwanted section.
# https://bugs.llvm.org/show_bug.cgi?id=46480
STUBCOPY_FLAGS-y		+= --remove-section=.note.gnu.property

#
# For x86, bootloaders like systemd-boot or grub-efi do not zero-initialize the
# .bss section, so the .bss section of the EFI stub needs to be included in the
# .data section of the compressed kernel to ensure initialization. Rename the
# .bss section here so it's easy to pick out in the linker script.
#
STUBCOPY_FLAGS-$(CONFIG_X86)	+= --rename-section .bss=.bss.efistub,load,alloc
STUBCOPY_RELOC-$(CONFIG_X86_32)	:= R_386_32
STUBCOPY_RELOC-$(CONFIG_X86_64)	:= R_X86_64_64

#
# ARM discards the .data section because it disallows r/w data in the
# decompressor. So move our .data to .data.efistub and .bss to .bss.efistub,
# which are preserved explicitly by the decompressor linker script.
#
STUBCOPY_FLAGS-$(CONFIG_ARM)	+= --rename-section .data=.data.efistub	\
				   --rename-section .bss=.bss.efistub,load,alloc
STUBCOPY_RELOC-$(CONFIG_ARM)	:= R_ARM_ABS

#
# arm64 puts the stub in the kernel proper, which will unnecessarily retain all
# code indefinitely unless it is annotated as __init/__initdata/__initconst etc.
# So let's apply the __init annotations at the section level, by prefixing
# the section names directly. This will ensure that even all the inline string
# literals are covered.
# The fact that the stub and the kernel proper are essentially the same binary
# also means that we need to be extra careful to make sure that the stub does
# not rely on any absolute symbol references, considering that the virtual
# kernel mapping that the linker uses is not active yet when the stub is
# executing. So build all C dependencies of the EFI stub into libstub, and do
# a verification pass to see if any absolute relocations exist in any of the
# object files.
#
STUBCOPY_FLAGS-$(CONFIG_ARM64)	+= --prefix-alloc-sections=.init \
				   --prefix-symbols=__efistub_
STUBCOPY_RELOC-$(CONFIG_ARM64)	:= R_AARCH64_ABS64

# For RISC-V, we don't need anything special other than arm64. Keep all the
# symbols in .init section and make sure that no absolute symbols references
# doesn't exist.
STUBCOPY_FLAGS-$(CONFIG_RISCV)	+= --prefix-alloc-sections=.init \
				   --prefix-symbols=__efistub_
STUBCOPY_RELOC-$(CONFIG_RISCV)	:= R_RISCV_HI20

# For LoongArch, keep all the symbols in .init section and make sure that no
# absolute symbols references exist.
STUBCOPY_FLAGS-$(CONFIG_LOONGARCH)	+= --prefix-alloc-sections=.init \
					   --prefix-symbols=__efistub_
STUBCOPY_RELOC-$(CONFIG_LOONGARCH)	:= R_LARCH_MARK_LA

$(obj)/%.stub.o: $(obj)/%.o FORCE
	$(call if_changed,stubcopy)

#
# Strip debug sections and some other sections that may legally contain
# absolute relocations, so that we can inspect the remaining sections for
# such relocations. If none are found, regenerate the output object, but
# this time, use objcopy and leave all sections in place.
#
quiet_cmd_stubcopy = STUBCPY $@
      cmd_stubcopy =							\
	$(STRIP) --strip-debug -o $@ $<;				\
	if $(OBJDUMP) -r $@ | grep $(STUBCOPY_RELOC-y); then		\
		echo "$@: absolute symbol references not allowed in the EFI stub" >&2; \
		/bin/false;						\
	fi;								\
	$(OBJCOPY) $(STUBCOPY_FLAGS-y) $< $@<|MERGE_RESOLUTION|>--- conflicted
+++ resolved
@@ -86,11 +86,7 @@
 				   screen_info.o efi-stub-entry.o
 
 lib-$(CONFIG_ARM)		+= arm32-stub.o
-<<<<<<< HEAD
-lib-$(CONFIG_ARM64)		+= arm64-stub.o smbios.o
-=======
-lib-$(CONFIG_ARM64)		+= arm64.o arm64-stub.o arm64-entry.o
->>>>>>> c51e97e7
+lib-$(CONFIG_ARM64)		+= arm64.o arm64-stub.o arm64-entry.o smbios.o
 lib-$(CONFIG_X86)		+= x86-stub.o
 lib-$(CONFIG_RISCV)		+= riscv.o riscv-stub.o
 lib-$(CONFIG_LOONGARCH)		+= loongarch.o loongarch-stub.o
