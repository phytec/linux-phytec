// SPDX-License-Identifier: GPL-2.0+
/*
 *  Copyright (C) 2019 Microchip Technology Inc.
 *
 */

#include <linux/bitfield.h>
#include <linux/clk-provider.h>
#include <linux/clkdev.h>
#include <linux/clk/at91_pmc.h>
#include <linux/of.h>
#include <linux/mfd/syscon.h>
#include <linux/regmap.h>

#include "pmc.h"

<<<<<<< HEAD
#define PMC_PLL_CTRL0	0xc
#define		PMC_PLL_CTRL0_DIV_MSK		GENMASK(7, 0)
#define		PMC_PLL_CTRL0_ENPLL		BIT(28)
#define		PMC_PLL_CTRL0_ENPLLCK		BIT(29)
#define		PMC_PLL_CTRL0_ENLOCK		BIT(31)

#define PMC_PLL_CTRL1	0x10
#define		PMC_PLL_CTRL1_FRACR_MSK		GENMASK(21, 0)
#define		PMC_PLL_CTRL1_MUL_MSK		GENMASK(30, 24)

#define PMC_PLL_ACR	0x18
#define		PMC_PLL_ACR_DEFAULT_UPLL	0x12020010UL
#define		PMC_PLL_ACR_DEFAULT_PLLA	0x00020010UL
#define		PMC_PLL_ACR_UTMIVR		BIT(12)
#define		PMC_PLL_ACR_UTMIBG		BIT(13)
#define		PMC_PLL_ACR_LOOP_FILTER_MSK	GENMASK(31, 24)

#define PMC_PLL_UPDT	0x1c
#define		PMC_PLL_UPDT_UPDATE		BIT(8)

#define PMC_PLL_ISR0	0xec
=======
#define	PMC_PLL_CTRL0_DIV_MSK	GENMASK(7, 0)
#define	PMC_PLL_CTRL1_MUL_MSK	GENMASK(30, 24)
>>>>>>> 04d5ce62

#define PLL_DIV_MAX		(FIELD_GET(PMC_PLL_CTRL0_DIV_MSK, UINT_MAX) + 1)
#define UPLL_DIV		2
#define PLL_MUL_MAX		(FIELD_GET(PMC_PLL_CTRL1_MUL_MSK, UINT_MAX) + 1)

#define PLL_MAX_ID		1

struct sam9x60_pll {
	struct clk_hw hw;
	struct regmap *regmap;
	spinlock_t *lock;
	const struct clk_pll_characteristics *characteristics;
	u32 frac;
	u8 id;
	u8 div;
	u16 mul;
};

#define to_sam9x60_pll(hw) container_of(hw, struct sam9x60_pll, hw)

static inline bool sam9x60_pll_ready(struct regmap *regmap, int id)
{
	unsigned int status;

	regmap_read(regmap, AT91_PMC_PLL_ISR0, &status);

	return !!(status & BIT(id));
}

static int sam9x60_pll_prepare(struct clk_hw *hw)
{
	struct sam9x60_pll *pll = to_sam9x60_pll(hw);
	struct regmap *regmap = pll->regmap;
	unsigned long flags;
	u8 div;
	u16 mul;
	u32 val;

	spin_lock_irqsave(pll->lock, flags);
	regmap_write(regmap, AT91_PMC_PLL_UPDT, pll->id);

	regmap_read(regmap, AT91_PMC_PLL_CTRL0, &val);
	div = FIELD_GET(PMC_PLL_CTRL0_DIV_MSK, val);

	regmap_read(regmap, AT91_PMC_PLL_CTRL1, &val);
	mul = FIELD_GET(PMC_PLL_CTRL1_MUL_MSK, val);

	if (sam9x60_pll_ready(regmap, pll->id) &&
	    (div == pll->div && mul == pll->mul)) {
		spin_unlock_irqrestore(pll->lock, flags);
		return 0;
	}

<<<<<<< HEAD
	/* Recommended value for PMC_PLL_ACR */
	if (pll->characteristics->upll)
		val = PMC_PLL_ACR_DEFAULT_UPLL;
	else
		val = PMC_PLL_ACR_DEFAULT_PLLA;
	regmap_write(regmap, PMC_PLL_ACR, val);
=======
	/* Recommended value for AT91_PMC_PLL_ACR */
	if (pll->characteristics->upll)
		val = AT91_PMC_PLL_ACR_DEFAULT_UPLL;
	else
		val = AT91_PMC_PLL_ACR_DEFAULT_PLLA;
	regmap_write(regmap, AT91_PMC_PLL_ACR, val);
>>>>>>> 04d5ce62

	regmap_write(regmap, AT91_PMC_PLL_CTRL1,
		     FIELD_PREP(PMC_PLL_CTRL1_MUL_MSK, pll->mul));

	if (pll->characteristics->upll) {
		/* Enable the UTMI internal bandgap */
		val |= AT91_PMC_PLL_ACR_UTMIBG;
		regmap_write(regmap, AT91_PMC_PLL_ACR, val);

		udelay(10);

		/* Enable the UTMI internal regulator */
		val |= AT91_PMC_PLL_ACR_UTMIVR;
		regmap_write(regmap, AT91_PMC_PLL_ACR, val);

		udelay(10);
	}

	regmap_update_bits(regmap, AT91_PMC_PLL_UPDT,
			   AT91_PMC_PLL_UPDT_UPDATE, AT91_PMC_PLL_UPDT_UPDATE);

	regmap_write(regmap, AT91_PMC_PLL_CTRL0,
		     AT91_PMC_PLL_CTRL0_ENLOCK | AT91_PMC_PLL_CTRL0_ENPLL |
		     AT91_PMC_PLL_CTRL0_ENPLLCK | pll->div);

	regmap_update_bits(regmap, AT91_PMC_PLL_UPDT,
			   AT91_PMC_PLL_UPDT_UPDATE, AT91_PMC_PLL_UPDT_UPDATE);

	while (!sam9x60_pll_ready(regmap, pll->id))
		cpu_relax();

	spin_unlock_irqrestore(pll->lock, flags);

	return 0;
}

static int sam9x60_pll_is_prepared(struct clk_hw *hw)
{
	struct sam9x60_pll *pll = to_sam9x60_pll(hw);

	return sam9x60_pll_ready(pll->regmap, pll->id);
}

static void sam9x60_pll_unprepare(struct clk_hw *hw)
{
	struct sam9x60_pll *pll = to_sam9x60_pll(hw);
	unsigned long flags;

	spin_lock_irqsave(pll->lock, flags);

	regmap_write(pll->regmap, AT91_PMC_PLL_UPDT, pll->id);

	regmap_update_bits(pll->regmap, AT91_PMC_PLL_CTRL0,
			   AT91_PMC_PLL_CTRL0_ENPLLCK, 0);

	regmap_update_bits(pll->regmap, AT91_PMC_PLL_UPDT,
			   AT91_PMC_PLL_UPDT_UPDATE, AT91_PMC_PLL_UPDT_UPDATE);

	regmap_update_bits(pll->regmap, AT91_PMC_PLL_CTRL0,
			   AT91_PMC_PLL_CTRL0_ENPLL, 0);

	if (pll->characteristics->upll)
		regmap_update_bits(pll->regmap, AT91_PMC_PLL_ACR,
				   AT91_PMC_PLL_ACR_UTMIBG |
				   AT91_PMC_PLL_ACR_UTMIVR, 0);

	regmap_update_bits(pll->regmap, AT91_PMC_PLL_UPDT,
			   AT91_PMC_PLL_UPDT_UPDATE, AT91_PMC_PLL_UPDT_UPDATE);

	spin_unlock_irqrestore(pll->lock, flags);
}

static unsigned long sam9x60_pll_recalc_rate(struct clk_hw *hw,
					     unsigned long parent_rate)
{
	struct sam9x60_pll *pll = to_sam9x60_pll(hw);

	return (parent_rate * (pll->mul + 1)) / (pll->div + 1);
}

static long sam9x60_pll_get_best_div_mul(struct sam9x60_pll *pll,
					 unsigned long rate,
					 unsigned long parent_rate,
					 bool update)
{
	const struct clk_pll_characteristics *characteristics =
							pll->characteristics;
	unsigned long bestremainder = ULONG_MAX;
	unsigned long maxdiv, mindiv, tmpdiv;
	long bestrate = -ERANGE;
	unsigned long bestdiv = 0;
	unsigned long bestmul = 0;
	unsigned long bestfrac = 0;

	if (rate < characteristics->output[0].min ||
	    rate > characteristics->output[0].max)
		return -ERANGE;

	if (!pll->characteristics->upll) {
		mindiv = parent_rate / rate;
		if (mindiv < 2)
			mindiv = 2;

		maxdiv = DIV_ROUND_UP(parent_rate * PLL_MUL_MAX, rate);
		if (maxdiv > PLL_DIV_MAX)
			maxdiv = PLL_DIV_MAX;
	} else {
		mindiv = maxdiv = UPLL_DIV;
	}

	for (tmpdiv = mindiv; tmpdiv <= maxdiv; tmpdiv++) {
		unsigned long remainder;
		unsigned long tmprate;
		unsigned long tmpmul;
		unsigned long tmpfrac = 0;

		/*
		 * Calculate the multiplier associated with the current
		 * divider that provide the closest rate to the requested one.
		 */
		tmpmul = mult_frac(rate, tmpdiv, parent_rate);
		tmprate = mult_frac(parent_rate, tmpmul, tmpdiv);
		remainder = rate - tmprate;

		if (remainder) {
			tmpfrac = DIV_ROUND_CLOSEST_ULL((u64)remainder * tmpdiv * (1 << 22),
							parent_rate);

			tmprate += DIV_ROUND_CLOSEST_ULL((u64)tmpfrac * parent_rate,
							 tmpdiv * (1 << 22));

			if (tmprate > rate)
				remainder = tmprate - rate;
			else
				remainder = rate - tmprate;
		}

		/*
		 * Compare the remainder with the best remainder found until
		 * now and elect a new best multiplier/divider pair if the
		 * current remainder is smaller than the best one.
		 */
		if (remainder < bestremainder) {
			bestremainder = remainder;
			bestdiv = tmpdiv;
			bestmul = tmpmul;
			bestrate = tmprate;
			bestfrac = tmpfrac;
		}

		/* We've found a perfect match!  */
		if (!remainder)
			break;
	}

	/* Check if bestrate is a valid output rate  */
	if (bestrate < characteristics->output[0].min &&
	    bestrate > characteristics->output[0].max)
		return -ERANGE;

	if (update) {
		pll->div = bestdiv - 1;
		pll->mul = bestmul - 1;
		pll->frac = bestfrac;
	}

	return bestrate;
}

static long sam9x60_pll_round_rate(struct clk_hw *hw, unsigned long rate,
				   unsigned long *parent_rate)
{
	struct sam9x60_pll *pll = to_sam9x60_pll(hw);

	return sam9x60_pll_get_best_div_mul(pll, rate, *parent_rate, false);
}

static int sam9x60_pll_set_rate(struct clk_hw *hw, unsigned long rate,
				unsigned long parent_rate)
{
	struct sam9x60_pll *pll = to_sam9x60_pll(hw);

	return sam9x60_pll_get_best_div_mul(pll, rate, parent_rate, true);
}

static const struct clk_ops pll_ops = {
	.prepare = sam9x60_pll_prepare,
	.unprepare = sam9x60_pll_unprepare,
	.is_prepared = sam9x60_pll_is_prepared,
	.recalc_rate = sam9x60_pll_recalc_rate,
	.round_rate = sam9x60_pll_round_rate,
	.set_rate = sam9x60_pll_set_rate,
};

struct clk_hw * __init
sam9x60_clk_register_pll(struct regmap *regmap, spinlock_t *lock,
			 const char *name, const char *parent_name, u8 id,
			 const struct clk_pll_characteristics *characteristics)
{
	struct sam9x60_pll *pll;
	struct clk_hw *hw;
	struct clk_init_data init;
	unsigned int pllr;
	int ret;

	if (id > PLL_MAX_ID)
		return ERR_PTR(-EINVAL);

	pll = kzalloc(sizeof(*pll), GFP_KERNEL);
	if (!pll)
		return ERR_PTR(-ENOMEM);

	init.name = name;
	init.ops = &pll_ops;
	init.parent_names = &parent_name;
	init.num_parents = 1;
	init.flags = CLK_SET_RATE_GATE;

	pll->id = id;
	pll->hw.init = &init;
	pll->characteristics = characteristics;
	pll->regmap = regmap;
	pll->lock = lock;

	regmap_write(regmap, AT91_PMC_PLL_UPDT, id);
	regmap_read(regmap, AT91_PMC_PLL_CTRL0, &pllr);
	pll->div = FIELD_GET(PMC_PLL_CTRL0_DIV_MSK, pllr);
	regmap_read(regmap, AT91_PMC_PLL_CTRL1, &pllr);
	pll->mul = FIELD_GET(PMC_PLL_CTRL1_MUL_MSK, pllr);

	hw = &pll->hw;
	ret = clk_hw_register(NULL, hw);
	if (ret) {
		kfree(pll);
		hw = ERR_PTR(ret);
	}

	return hw;
}
<|MERGE_RESOLUTION|>--- conflicted
+++ resolved
@@ -14,32 +14,8 @@
 
 #include "pmc.h"
 
-<<<<<<< HEAD
-#define PMC_PLL_CTRL0	0xc
-#define		PMC_PLL_CTRL0_DIV_MSK		GENMASK(7, 0)
-#define		PMC_PLL_CTRL0_ENPLL		BIT(28)
-#define		PMC_PLL_CTRL0_ENPLLCK		BIT(29)
-#define		PMC_PLL_CTRL0_ENLOCK		BIT(31)
-
-#define PMC_PLL_CTRL1	0x10
-#define		PMC_PLL_CTRL1_FRACR_MSK		GENMASK(21, 0)
-#define		PMC_PLL_CTRL1_MUL_MSK		GENMASK(30, 24)
-
-#define PMC_PLL_ACR	0x18
-#define		PMC_PLL_ACR_DEFAULT_UPLL	0x12020010UL
-#define		PMC_PLL_ACR_DEFAULT_PLLA	0x00020010UL
-#define		PMC_PLL_ACR_UTMIVR		BIT(12)
-#define		PMC_PLL_ACR_UTMIBG		BIT(13)
-#define		PMC_PLL_ACR_LOOP_FILTER_MSK	GENMASK(31, 24)
-
-#define PMC_PLL_UPDT	0x1c
-#define		PMC_PLL_UPDT_UPDATE		BIT(8)
-
-#define PMC_PLL_ISR0	0xec
-=======
 #define	PMC_PLL_CTRL0_DIV_MSK	GENMASK(7, 0)
 #define	PMC_PLL_CTRL1_MUL_MSK	GENMASK(30, 24)
->>>>>>> 04d5ce62
 
 #define PLL_DIV_MAX		(FIELD_GET(PMC_PLL_CTRL0_DIV_MSK, UINT_MAX) + 1)
 #define UPLL_DIV		2
@@ -93,21 +69,12 @@
 		return 0;
 	}
 
-<<<<<<< HEAD
-	/* Recommended value for PMC_PLL_ACR */
-	if (pll->characteristics->upll)
-		val = PMC_PLL_ACR_DEFAULT_UPLL;
-	else
-		val = PMC_PLL_ACR_DEFAULT_PLLA;
-	regmap_write(regmap, PMC_PLL_ACR, val);
-=======
 	/* Recommended value for AT91_PMC_PLL_ACR */
 	if (pll->characteristics->upll)
 		val = AT91_PMC_PLL_ACR_DEFAULT_UPLL;
 	else
 		val = AT91_PMC_PLL_ACR_DEFAULT_PLLA;
 	regmap_write(regmap, AT91_PMC_PLL_ACR, val);
->>>>>>> 04d5ce62
 
 	regmap_write(regmap, AT91_PMC_PLL_CTRL1,
 		     FIELD_PREP(PMC_PLL_CTRL1_MUL_MSK, pll->mul));
