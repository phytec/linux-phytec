--- conflicted
+++ resolved
@@ -212,7 +212,7 @@
 
 	num_parents = of_clk_get_parent_count(node);
 	if (num_parents < 0)
-		return -EINVAL;
+		num_parents = 0;
 
 	if (num_parents) {
 		parent_names = devm_kcalloc(&pdev->dev, num_parents,
@@ -242,7 +242,6 @@
 
 	active_low = of_flags & OF_GPIO_ACTIVE_LOW;
 
-<<<<<<< HEAD
 	if (is_mux)
 		clk = clk_register_gpio_mux(&pdev->dev, node->name,
 				parent_names, num_parents, gpio, active_low, 0);
@@ -252,54 +251,6 @@
 				active_low, 0);
 	if (IS_ERR(clk))
 		return PTR_ERR(clk);
-=======
-static struct clk *of_clk_gpio_mux_delayed_register_get(const char *name,
-		const char * const *parent_names, u8 num_parents, unsigned gpio,
-		bool active_low)
-{
-	return clk_register_gpio_mux(NULL, name, parent_names, num_parents,
-			gpio, active_low, 0);
-}
-
-static void __init of_gpio_clk_setup(struct device_node *node,
-		const char *gpio_name,
-		struct clk *(*clk_register_get)(const char *name,
-				const char * const *parent_names,
-				u8 num_parents,
-				unsigned gpio, bool active_low))
-{
-	struct clk_gpio_delayed_register_data *data;
-	const char **parent_names;
-	int i, num_parents;
-
-	num_parents = of_clk_get_parent_count(node);
-	if (num_parents < 0)
-		num_parents = 0;
-
-	data = kzalloc(sizeof(*data), GFP_KERNEL);
-	if (!data)
-		return;
-
-	if (num_parents) {
-		parent_names = kcalloc(num_parents, sizeof(char *), GFP_KERNEL);
-		if (!parent_names) {
-			kfree(data);
-			return;
-		}
-
-		for (i = 0; i < num_parents; i++)
-			parent_names[i] = of_clk_get_parent_name(node, i);
-	} else {
-		parent_names = NULL;
-	}
-
-	data->num_parents = num_parents;
-	data->parent_names = parent_names;
-	data->node = node;
-	data->gpio_name = gpio_name;
-	data->clk_register_get = clk_register_get;
-	mutex_init(&data->lock);
->>>>>>> 4462b4bb
 
 	return of_clk_add_provider(node, of_clk_src_simple_get, clk);
 }
