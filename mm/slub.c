// SPDX-License-Identifier: GPL-2.0
/*
 * SLUB: A slab allocator that limits cache line use instead of queuing
 * objects in per cpu and per node lists.
 *
 * The allocator synchronizes using per slab locks or atomic operations
 * and only uses a centralized lock to manage a pool of partial slabs.
 *
 * (C) 2007 SGI, Christoph Lameter
 * (C) 2011 Linux Foundation, Christoph Lameter
 */

#include <linux/mm.h>
#include <linux/swap.h> /* struct reclaim_state */
#include <linux/module.h>
#include <linux/bit_spinlock.h>
#include <linux/interrupt.h>
#include <linux/swab.h>
#include <linux/bitops.h>
#include <linux/slab.h>
#include "slab.h"
#include <linux/proc_fs.h>
#include <linux/seq_file.h>
#include <linux/kasan.h>
#include <linux/cpu.h>
#include <linux/cpuset.h>
#include <linux/mempolicy.h>
#include <linux/ctype.h>
#include <linux/debugobjects.h>
#include <linux/kallsyms.h>
#include <linux/kfence.h>
#include <linux/memory.h>
#include <linux/math64.h>
#include <linux/fault-inject.h>
#include <linux/stacktrace.h>
#include <linux/prefetch.h>
#include <linux/memcontrol.h>
#include <linux/random.h>
#include <kunit/test.h>

#include <linux/debugfs.h>
#include <trace/events/kmem.h>

#include "internal.h"

/*
 * Lock order:
 *   1. slab_mutex (Global Mutex)
 *   2. node->list_lock (Spinlock)
 *   3. kmem_cache->cpu_slab->lock (Local lock)
 *   4. slab_lock(page) (Only on some arches or for debugging)
 *   5. object_map_lock (Only for debugging)
 *
 *   slab_mutex
 *
 *   The role of the slab_mutex is to protect the list of all the slabs
 *   and to synchronize major metadata changes to slab cache structures.
 *   Also synchronizes memory hotplug callbacks.
 *
 *   slab_lock
 *
 *   The slab_lock is a wrapper around the page lock, thus it is a bit
 *   spinlock.
 *
 *   The slab_lock is only used for debugging and on arches that do not
 *   have the ability to do a cmpxchg_double. It only protects:
 *	A. page->freelist	-> List of object free in a page
 *	B. page->inuse		-> Number of objects in use
 *	C. page->objects	-> Number of objects in page
 *	D. page->frozen		-> frozen state
 *
 *   Frozen slabs
 *
 *   If a slab is frozen then it is exempt from list management. It is not
 *   on any list except per cpu partial list. The processor that froze the
 *   slab is the one who can perform list operations on the page. Other
 *   processors may put objects onto the freelist but the processor that
 *   froze the slab is the only one that can retrieve the objects from the
 *   page's freelist.
 *
 *   list_lock
 *
 *   The list_lock protects the partial and full list on each node and
 *   the partial slab counter. If taken then no new slabs may be added or
 *   removed from the lists nor make the number of partial slabs be modified.
 *   (Note that the total number of slabs is an atomic value that may be
 *   modified without taking the list lock).
 *
 *   The list_lock is a centralized lock and thus we avoid taking it as
 *   much as possible. As long as SLUB does not have to handle partial
 *   slabs, operations can continue without any centralized lock. F.e.
 *   allocating a long series of objects that fill up slabs does not require
 *   the list lock.
 *
 *   cpu_slab->lock local lock
 *
 *   This locks protect slowpath manipulation of all kmem_cache_cpu fields
 *   except the stat counters. This is a percpu structure manipulated only by
 *   the local cpu, so the lock protects against being preempted or interrupted
 *   by an irq. Fast path operations rely on lockless operations instead.
 *   On PREEMPT_RT, the local lock does not actually disable irqs (and thus
 *   prevent the lockless operations), so fastpath operations also need to take
 *   the lock and are no longer lockless.
 *
 *   lockless fastpaths
 *
 *   The fast path allocation (slab_alloc_node()) and freeing (do_slab_free())
 *   are fully lockless when satisfied from the percpu slab (and when
 *   cmpxchg_double is possible to use, otherwise slab_lock is taken).
 *   They also don't disable preemption or migration or irqs. They rely on
 *   the transaction id (tid) field to detect being preempted or moved to
 *   another cpu.
 *
 *   irq, preemption, migration considerations
 *
 *   Interrupts are disabled as part of list_lock or local_lock operations, or
 *   around the slab_lock operation, in order to make the slab allocator safe
 *   to use in the context of an irq.
 *
 *   In addition, preemption (or migration on PREEMPT_RT) is disabled in the
 *   allocation slowpath, bulk allocation, and put_cpu_partial(), so that the
 *   local cpu doesn't change in the process and e.g. the kmem_cache_cpu pointer
 *   doesn't have to be revalidated in each section protected by the local lock.
 *
 * SLUB assigns one slab for allocation to each processor.
 * Allocations only occur from these slabs called cpu slabs.
 *
 * Slabs with free elements are kept on a partial list and during regular
 * operations no list for full slabs is used. If an object in a full slab is
 * freed then the slab will show up again on the partial lists.
 * We track full slabs for debugging purposes though because otherwise we
 * cannot scan all objects.
 *
 * Slabs are freed when they become empty. Teardown and setup is
 * minimal so we rely on the page allocators per cpu caches for
 * fast frees and allocs.
 *
 * page->frozen		The slab is frozen and exempt from list processing.
 * 			This means that the slab is dedicated to a purpose
 * 			such as satisfying allocations for a specific
 * 			processor. Objects may be freed in the slab while
 * 			it is frozen but slab_free will then skip the usual
 * 			list operations. It is up to the processor holding
 * 			the slab to integrate the slab into the slab lists
 * 			when the slab is no longer needed.
 *
 * 			One use of this flag is to mark slabs that are
 * 			used for allocations. Then such a slab becomes a cpu
 * 			slab. The cpu slab may be equipped with an additional
 * 			freelist that allows lockless access to
 * 			free objects in addition to the regular freelist
 * 			that requires the slab lock.
 *
 * SLAB_DEBUG_FLAGS	Slab requires special handling due to debug
 * 			options set. This moves	slab handling out of
 * 			the fast path and disables lockless freelists.
 */

/*
 * We could simply use migrate_disable()/enable() but as long as it's a
 * function call even on !PREEMPT_RT, use inline preempt_disable() there.
 */
#ifndef CONFIG_PREEMPT_RT
#define slub_get_cpu_ptr(var)	get_cpu_ptr(var)
#define slub_put_cpu_ptr(var)	put_cpu_ptr(var)
#else
#define slub_get_cpu_ptr(var)		\
({					\
	migrate_disable();		\
	this_cpu_ptr(var);		\
})
#define slub_put_cpu_ptr(var)		\
do {					\
	(void)(var);			\
	migrate_enable();		\
} while (0)
#endif

#ifdef CONFIG_SLUB_DEBUG
#ifdef CONFIG_SLUB_DEBUG_ON
DEFINE_STATIC_KEY_TRUE(slub_debug_enabled);
#else
DEFINE_STATIC_KEY_FALSE(slub_debug_enabled);
#endif
#endif		/* CONFIG_SLUB_DEBUG */

static inline bool kmem_cache_debug(struct kmem_cache *s)
{
	return kmem_cache_debug_flags(s, SLAB_DEBUG_FLAGS);
}

void *fixup_red_left(struct kmem_cache *s, void *p)
{
	if (kmem_cache_debug_flags(s, SLAB_RED_ZONE))
		p += s->red_left_pad;

	return p;
}

static inline bool kmem_cache_has_cpu_partial(struct kmem_cache *s)
{
#ifdef CONFIG_SLUB_CPU_PARTIAL
	return !kmem_cache_debug(s);
#else
	return false;
#endif
}

/*
 * Issues still to be resolved:
 *
 * - Support PAGE_ALLOC_DEBUG. Should be easy to do.
 *
 * - Variable sizing of the per node arrays
 */

/* Enable to log cmpxchg failures */
#undef SLUB_DEBUG_CMPXCHG

/*
 * Minimum number of partial slabs. These will be left on the partial
 * lists even if they are empty. kmem_cache_shrink may reclaim them.
 */
#define MIN_PARTIAL 5

/*
 * Maximum number of desirable partial slabs.
 * The existence of more partial slabs makes kmem_cache_shrink
 * sort the partial list by the number of objects in use.
 */
#define MAX_PARTIAL 10

#define DEBUG_DEFAULT_FLAGS (SLAB_CONSISTENCY_CHECKS | SLAB_RED_ZONE | \
				SLAB_POISON | SLAB_STORE_USER)

/*
 * These debug flags cannot use CMPXCHG because there might be consistency
 * issues when checking or reading debug information
 */
#define SLAB_NO_CMPXCHG (SLAB_CONSISTENCY_CHECKS | SLAB_STORE_USER | \
				SLAB_TRACE)


/*
 * Debugging flags that require metadata to be stored in the slab.  These get
 * disabled when slub_debug=O is used and a cache's min order increases with
 * metadata.
 */
#define DEBUG_METADATA_FLAGS (SLAB_RED_ZONE | SLAB_POISON | SLAB_STORE_USER)

#define OO_SHIFT	16
#define OO_MASK		((1 << OO_SHIFT) - 1)
#define MAX_OBJS_PER_PAGE	32767 /* since page.objects is u15 */

/* Internal SLUB flags */
/* Poison object */
#define __OBJECT_POISON		((slab_flags_t __force)0x80000000U)
/* Use cmpxchg_double */
#define __CMPXCHG_DOUBLE	((slab_flags_t __force)0x40000000U)

/*
 * Tracking user of a slab.
 */
#define TRACK_ADDRS_COUNT 16
struct track {
	unsigned long addr;	/* Called from address */
#ifdef CONFIG_STACKTRACE
	unsigned long addrs[TRACK_ADDRS_COUNT];	/* Called from address */
#endif
	int cpu;		/* Was running on cpu */
	int pid;		/* Pid context */
	unsigned long when;	/* When did the operation occur */
};

enum track_item { TRACK_ALLOC, TRACK_FREE };

#ifdef CONFIG_SYSFS
static int sysfs_slab_add(struct kmem_cache *);
static int sysfs_slab_alias(struct kmem_cache *, const char *);
#else
static inline int sysfs_slab_add(struct kmem_cache *s) { return 0; }
static inline int sysfs_slab_alias(struct kmem_cache *s, const char *p)
							{ return 0; }
#endif

#if defined(CONFIG_DEBUG_FS) && defined(CONFIG_SLUB_DEBUG)
static void debugfs_slab_add(struct kmem_cache *);
#else
static inline void debugfs_slab_add(struct kmem_cache *s) { }
#endif

static inline void stat(const struct kmem_cache *s, enum stat_item si)
{
#ifdef CONFIG_SLUB_STATS
	/*
	 * The rmw is racy on a preemptible kernel but this is acceptable, so
	 * avoid this_cpu_add()'s irq-disable overhead.
	 */
	raw_cpu_inc(s->cpu_slab->stat[si]);
#endif
}

/*
 * Tracks for which NUMA nodes we have kmem_cache_nodes allocated.
 * Corresponds to node_state[N_NORMAL_MEMORY], but can temporarily
 * differ during memory hotplug/hotremove operations.
 * Protected by slab_mutex.
 */
static nodemask_t slab_nodes;

/********************************************************************
 * 			Core slab cache functions
 *******************************************************************/

/*
 * Returns freelist pointer (ptr). With hardening, this is obfuscated
 * with an XOR of the address where the pointer is held and a per-cache
 * random number.
 */
static inline void *freelist_ptr(const struct kmem_cache *s, void *ptr,
				 unsigned long ptr_addr)
{
#ifdef CONFIG_SLAB_FREELIST_HARDENED
	/*
	 * When CONFIG_KASAN_SW/HW_TAGS is enabled, ptr_addr might be tagged.
	 * Normally, this doesn't cause any issues, as both set_freepointer()
	 * and get_freepointer() are called with a pointer with the same tag.
	 * However, there are some issues with CONFIG_SLUB_DEBUG code. For
	 * example, when __free_slub() iterates over objects in a cache, it
	 * passes untagged pointers to check_object(). check_object() in turns
	 * calls get_freepointer() with an untagged pointer, which causes the
	 * freepointer to be restored incorrectly.
	 */
	return (void *)((unsigned long)ptr ^ s->random ^
			swab((unsigned long)kasan_reset_tag((void *)ptr_addr)));
#else
	return ptr;
#endif
}

/* Returns the freelist pointer recorded at location ptr_addr. */
static inline void *freelist_dereference(const struct kmem_cache *s,
					 void *ptr_addr)
{
	return freelist_ptr(s, (void *)*(unsigned long *)(ptr_addr),
			    (unsigned long)ptr_addr);
}

static inline void *get_freepointer(struct kmem_cache *s, void *object)
{
	object = kasan_reset_tag(object);
	return freelist_dereference(s, object + s->offset);
}

static void prefetch_freepointer(const struct kmem_cache *s, void *object)
{
	prefetchw(object + s->offset);
}

static inline void *get_freepointer_safe(struct kmem_cache *s, void *object)
{
	unsigned long freepointer_addr;
	void *p;

	if (!debug_pagealloc_enabled_static())
		return get_freepointer(s, object);

	object = kasan_reset_tag(object);
	freepointer_addr = (unsigned long)object + s->offset;
	copy_from_kernel_nofault(&p, (void **)freepointer_addr, sizeof(p));
	return freelist_ptr(s, p, freepointer_addr);
}

static inline void set_freepointer(struct kmem_cache *s, void *object, void *fp)
{
	unsigned long freeptr_addr = (unsigned long)object + s->offset;

#ifdef CONFIG_SLAB_FREELIST_HARDENED
	BUG_ON(object == fp); /* naive detection of double free or corruption */
#endif

	freeptr_addr = (unsigned long)kasan_reset_tag((void *)freeptr_addr);
	*(void **)freeptr_addr = freelist_ptr(s, fp, freeptr_addr);
}

/* Loop over all objects in a slab */
#define for_each_object(__p, __s, __addr, __objects) \
	for (__p = fixup_red_left(__s, __addr); \
		__p < (__addr) + (__objects) * (__s)->size; \
		__p += (__s)->size)

static inline unsigned int order_objects(unsigned int order, unsigned int size)
{
	return ((unsigned int)PAGE_SIZE << order) / size;
}

static inline struct kmem_cache_order_objects oo_make(unsigned int order,
		unsigned int size)
{
	struct kmem_cache_order_objects x = {
		(order << OO_SHIFT) + order_objects(order, size)
	};

	return x;
}

static inline unsigned int oo_order(struct kmem_cache_order_objects x)
{
	return x.x >> OO_SHIFT;
}

static inline unsigned int oo_objects(struct kmem_cache_order_objects x)
{
	return x.x & OO_MASK;
}

#ifdef CONFIG_SLUB_CPU_PARTIAL
static void slub_set_cpu_partial(struct kmem_cache *s, unsigned int nr_objects)
{
	unsigned int nr_pages;

	s->cpu_partial = nr_objects;

	/*
	 * We take the number of objects but actually limit the number of
	 * pages on the per cpu partial list, in order to limit excessive
	 * growth of the list. For simplicity we assume that the pages will
	 * be half-full.
	 */
	nr_pages = DIV_ROUND_UP(nr_objects * 2, oo_objects(s->oo));
	s->cpu_partial_pages = nr_pages;
}
#else
static inline void
slub_set_cpu_partial(struct kmem_cache *s, unsigned int nr_objects)
{
}
#endif /* CONFIG_SLUB_CPU_PARTIAL */

/*
 * Per slab locking using the pagelock
 */
static __always_inline void __slab_lock(struct page *page)
{
	VM_BUG_ON_PAGE(PageTail(page), page);
	bit_spin_lock(PG_locked, &page->flags);
}

static __always_inline void __slab_unlock(struct page *page)
{
	VM_BUG_ON_PAGE(PageTail(page), page);
	__bit_spin_unlock(PG_locked, &page->flags);
}

static __always_inline void slab_lock(struct page *page, unsigned long *flags)
{
	if (IS_ENABLED(CONFIG_PREEMPT_RT))
		local_irq_save(*flags);
	__slab_lock(page);
}

static __always_inline void slab_unlock(struct page *page, unsigned long *flags)
{
	__slab_unlock(page);
	if (IS_ENABLED(CONFIG_PREEMPT_RT))
		local_irq_restore(*flags);
}

/*
 * Interrupts must be disabled (for the fallback code to work right), typically
 * by an _irqsave() lock variant. Except on PREEMPT_RT where locks are different
 * so we disable interrupts as part of slab_[un]lock().
 */
static inline bool __cmpxchg_double_slab(struct kmem_cache *s, struct page *page,
		void *freelist_old, unsigned long counters_old,
		void *freelist_new, unsigned long counters_new,
		const char *n)
{
	if (!IS_ENABLED(CONFIG_PREEMPT_RT))
		lockdep_assert_irqs_disabled();
#if defined(CONFIG_HAVE_CMPXCHG_DOUBLE) && \
    defined(CONFIG_HAVE_ALIGNED_STRUCT_PAGE)
	if (s->flags & __CMPXCHG_DOUBLE) {
		if (cmpxchg_double(&page->freelist, &page->counters,
				   freelist_old, counters_old,
				   freelist_new, counters_new))
			return true;
	} else
#endif
	{
		/* init to 0 to prevent spurious warnings */
		unsigned long flags = 0;

		slab_lock(page, &flags);
		if (page->freelist == freelist_old &&
					page->counters == counters_old) {
			page->freelist = freelist_new;
			page->counters = counters_new;
			slab_unlock(page, &flags);
			return true;
		}
		slab_unlock(page, &flags);
	}

	cpu_relax();
	stat(s, CMPXCHG_DOUBLE_FAIL);

#ifdef SLUB_DEBUG_CMPXCHG
	pr_info("%s %s: cmpxchg double redo ", n, s->name);
#endif

	return false;
}

static inline bool cmpxchg_double_slab(struct kmem_cache *s, struct page *page,
		void *freelist_old, unsigned long counters_old,
		void *freelist_new, unsigned long counters_new,
		const char *n)
{
#if defined(CONFIG_HAVE_CMPXCHG_DOUBLE) && \
    defined(CONFIG_HAVE_ALIGNED_STRUCT_PAGE)
	if (s->flags & __CMPXCHG_DOUBLE) {
		if (cmpxchg_double(&page->freelist, &page->counters,
				   freelist_old, counters_old,
				   freelist_new, counters_new))
			return true;
	} else
#endif
	{
		unsigned long flags;

		local_irq_save(flags);
		__slab_lock(page);
		if (page->freelist == freelist_old &&
					page->counters == counters_old) {
			page->freelist = freelist_new;
			page->counters = counters_new;
			__slab_unlock(page);
			local_irq_restore(flags);
			return true;
		}
		__slab_unlock(page);
		local_irq_restore(flags);
	}

	cpu_relax();
	stat(s, CMPXCHG_DOUBLE_FAIL);

#ifdef SLUB_DEBUG_CMPXCHG
	pr_info("%s %s: cmpxchg double redo ", n, s->name);
#endif

	return false;
}

#ifdef CONFIG_SLUB_DEBUG
static unsigned long object_map[BITS_TO_LONGS(MAX_OBJS_PER_PAGE)];
static DEFINE_RAW_SPINLOCK(object_map_lock);

static void __fill_map(unsigned long *obj_map, struct kmem_cache *s,
		       struct page *page)
{
	void *addr = page_address(page);
	void *p;

	bitmap_zero(obj_map, page->objects);

	for (p = page->freelist; p; p = get_freepointer(s, p))
		set_bit(__obj_to_index(s, addr, p), obj_map);
}

#if IS_ENABLED(CONFIG_KUNIT)
static bool slab_add_kunit_errors(void)
{
	struct kunit_resource *resource;

	if (likely(!current->kunit_test))
		return false;

	resource = kunit_find_named_resource(current->kunit_test, "slab_errors");
	if (!resource)
		return false;

	(*(int *)resource->data)++;
	kunit_put_resource(resource);
	return true;
}
#else
static inline bool slab_add_kunit_errors(void) { return false; }
#endif

/*
 * Determine a map of object in use on a page.
 *
 * Node listlock must be held to guarantee that the page does
 * not vanish from under us.
 */
static unsigned long *get_map(struct kmem_cache *s, struct page *page)
	__acquires(&object_map_lock)
{
	VM_BUG_ON(!irqs_disabled());

	raw_spin_lock(&object_map_lock);

	__fill_map(object_map, s, page);

	return object_map;
}

static void put_map(unsigned long *map) __releases(&object_map_lock)
{
	VM_BUG_ON(map != object_map);
	raw_spin_unlock(&object_map_lock);
}

static inline unsigned int size_from_object(struct kmem_cache *s)
{
	if (s->flags & SLAB_RED_ZONE)
		return s->size - s->red_left_pad;

	return s->size;
}

static inline void *restore_red_left(struct kmem_cache *s, void *p)
{
	if (s->flags & SLAB_RED_ZONE)
		p -= s->red_left_pad;

	return p;
}

/*
 * Debug settings:
 */
#if defined(CONFIG_SLUB_DEBUG_ON)
static slab_flags_t slub_debug = DEBUG_DEFAULT_FLAGS;
#else
static slab_flags_t slub_debug;
#endif

static char *slub_debug_string;
static int disable_higher_order_debug;

/*
 * slub is about to manipulate internal object metadata.  This memory lies
 * outside the range of the allocated object, so accessing it would normally
 * be reported by kasan as a bounds error.  metadata_access_enable() is used
 * to tell kasan that these accesses are OK.
 */
static inline void metadata_access_enable(void)
{
	kasan_disable_current();
}

static inline void metadata_access_disable(void)
{
	kasan_enable_current();
}

/*
 * Object debugging
 */

/* Verify that a pointer has an address that is valid within a slab page */
static inline int check_valid_pointer(struct kmem_cache *s,
				struct page *page, void *object)
{
	void *base;

	if (!object)
		return 1;

	base = page_address(page);
	object = kasan_reset_tag(object);
	object = restore_red_left(s, object);
	if (object < base || object >= base + page->objects * s->size ||
		(object - base) % s->size) {
		return 0;
	}

	return 1;
}

static void print_section(char *level, char *text, u8 *addr,
			  unsigned int length)
{
	metadata_access_enable();
	print_hex_dump(level, text, DUMP_PREFIX_ADDRESS,
			16, 1, kasan_reset_tag((void *)addr), length, 1);
	metadata_access_disable();
}

/*
 * See comment in calculate_sizes().
 */
static inline bool freeptr_outside_object(struct kmem_cache *s)
{
	return s->offset >= s->inuse;
}

/*
 * Return offset of the end of info block which is inuse + free pointer if
 * not overlapping with object.
 */
static inline unsigned int get_info_end(struct kmem_cache *s)
{
	if (freeptr_outside_object(s))
		return s->inuse + sizeof(void *);
	else
		return s->inuse;
}

static struct track *get_track(struct kmem_cache *s, void *object,
	enum track_item alloc)
{
	struct track *p;

	p = object + get_info_end(s);

	return kasan_reset_tag(p + alloc);
}

static void set_track(struct kmem_cache *s, void *object,
			enum track_item alloc, unsigned long addr)
{
	struct track *p = get_track(s, object, alloc);

	if (addr) {
#ifdef CONFIG_STACKTRACE
		unsigned int nr_entries;

		metadata_access_enable();
		nr_entries = stack_trace_save(kasan_reset_tag(p->addrs),
					      TRACK_ADDRS_COUNT, 3);
		metadata_access_disable();

		if (nr_entries < TRACK_ADDRS_COUNT)
			p->addrs[nr_entries] = 0;
#endif
		p->addr = addr;
		p->cpu = smp_processor_id();
		p->pid = current->pid;
		p->when = jiffies;
	} else {
		memset(p, 0, sizeof(struct track));
	}
}

static void init_tracking(struct kmem_cache *s, void *object)
{
	if (!(s->flags & SLAB_STORE_USER))
		return;

	set_track(s, object, TRACK_FREE, 0UL);
	set_track(s, object, TRACK_ALLOC, 0UL);
}

static void print_track(const char *s, struct track *t, unsigned long pr_time)
{
	if (!t->addr)
		return;

	pr_err("%s in %pS age=%lu cpu=%u pid=%d\n",
	       s, (void *)t->addr, pr_time - t->when, t->cpu, t->pid);
#ifdef CONFIG_STACKTRACE
	{
		int i;
		for (i = 0; i < TRACK_ADDRS_COUNT; i++)
			if (t->addrs[i])
				pr_err("\t%pS\n", (void *)t->addrs[i]);
			else
				break;
	}
#endif
}

void print_tracking(struct kmem_cache *s, void *object)
{
	unsigned long pr_time = jiffies;
	if (!(s->flags & SLAB_STORE_USER))
		return;

	print_track("Allocated", get_track(s, object, TRACK_ALLOC), pr_time);
	print_track("Freed", get_track(s, object, TRACK_FREE), pr_time);
}

static void print_page_info(struct page *page)
{
	pr_err("Slab 0x%p objects=%u used=%u fp=0x%p flags=%pGp\n",
	       page, page->objects, page->inuse, page->freelist,
	       &page->flags);

}

static void slab_bug(struct kmem_cache *s, char *fmt, ...)
{
	struct va_format vaf;
	va_list args;

	va_start(args, fmt);
	vaf.fmt = fmt;
	vaf.va = &args;
	pr_err("=============================================================================\n");
	pr_err("BUG %s (%s): %pV\n", s->name, print_tainted(), &vaf);
	pr_err("-----------------------------------------------------------------------------\n\n");
	va_end(args);
}

__printf(2, 3)
static void slab_fix(struct kmem_cache *s, char *fmt, ...)
{
	struct va_format vaf;
	va_list args;

	if (slab_add_kunit_errors())
		return;

	va_start(args, fmt);
	vaf.fmt = fmt;
	vaf.va = &args;
	pr_err("FIX %s: %pV\n", s->name, &vaf);
	va_end(args);
}

static bool freelist_corrupted(struct kmem_cache *s, struct page *page,
			       void **freelist, void *nextfree)
{
	if ((s->flags & SLAB_CONSISTENCY_CHECKS) &&
	    !check_valid_pointer(s, page, nextfree) && freelist) {
		object_err(s, page, *freelist, "Freechain corrupt");
		*freelist = NULL;
		slab_fix(s, "Isolate corrupted freechain");
		return true;
	}

	return false;
}

static void print_trailer(struct kmem_cache *s, struct page *page, u8 *p)
{
	unsigned int off;	/* Offset of last byte */
	u8 *addr = page_address(page);

	print_tracking(s, p);

	print_page_info(page);

	pr_err("Object 0x%p @offset=%tu fp=0x%p\n\n",
	       p, p - addr, get_freepointer(s, p));

	if (s->flags & SLAB_RED_ZONE)
		print_section(KERN_ERR, "Redzone  ", p - s->red_left_pad,
			      s->red_left_pad);
	else if (p > addr + 16)
		print_section(KERN_ERR, "Bytes b4 ", p - 16, 16);

	print_section(KERN_ERR,         "Object   ", p,
		      min_t(unsigned int, s->object_size, PAGE_SIZE));
	if (s->flags & SLAB_RED_ZONE)
		print_section(KERN_ERR, "Redzone  ", p + s->object_size,
			s->inuse - s->object_size);

	off = get_info_end(s);

	if (s->flags & SLAB_STORE_USER)
		off += 2 * sizeof(struct track);

	off += kasan_metadata_size(s);

	if (off != size_from_object(s))
		/* Beginning of the filler is the free pointer */
		print_section(KERN_ERR, "Padding  ", p + off,
			      size_from_object(s) - off);

	dump_stack();
}

void object_err(struct kmem_cache *s, struct page *page,
			u8 *object, char *reason)
{
	if (slab_add_kunit_errors())
		return;

	slab_bug(s, "%s", reason);
	print_trailer(s, page, object);
	add_taint(TAINT_BAD_PAGE, LOCKDEP_NOW_UNRELIABLE);
}

static __printf(3, 4) void slab_err(struct kmem_cache *s, struct page *page,
			const char *fmt, ...)
{
	va_list args;
	char buf[100];

	if (slab_add_kunit_errors())
		return;

	va_start(args, fmt);
	vsnprintf(buf, sizeof(buf), fmt, args);
	va_end(args);
	slab_bug(s, "%s", buf);
	print_page_info(page);
	dump_stack();
	add_taint(TAINT_BAD_PAGE, LOCKDEP_NOW_UNRELIABLE);
}

static void init_object(struct kmem_cache *s, void *object, u8 val)
{
	u8 *p = kasan_reset_tag(object);

	if (s->flags & SLAB_RED_ZONE)
		memset(p - s->red_left_pad, val, s->red_left_pad);

	if (s->flags & __OBJECT_POISON) {
		memset(p, POISON_FREE, s->object_size - 1);
		p[s->object_size - 1] = POISON_END;
	}

	if (s->flags & SLAB_RED_ZONE)
		memset(p + s->object_size, val, s->inuse - s->object_size);
}

static void restore_bytes(struct kmem_cache *s, char *message, u8 data,
						void *from, void *to)
{
	slab_fix(s, "Restoring %s 0x%p-0x%p=0x%x", message, from, to - 1, data);
	memset(from, data, to - from);
}

static int check_bytes_and_report(struct kmem_cache *s, struct page *page,
			u8 *object, char *what,
			u8 *start, unsigned int value, unsigned int bytes)
{
	u8 *fault;
	u8 *end;
	u8 *addr = page_address(page);

	metadata_access_enable();
	fault = memchr_inv(kasan_reset_tag(start), value, bytes);
	metadata_access_disable();
	if (!fault)
		return 1;

	end = start + bytes;
	while (end > fault && end[-1] == value)
		end--;

	if (slab_add_kunit_errors())
		goto skip_bug_print;

	slab_bug(s, "%s overwritten", what);
	pr_err("0x%p-0x%p @offset=%tu. First byte 0x%x instead of 0x%x\n",
					fault, end - 1, fault - addr,
					fault[0], value);
	print_trailer(s, page, object);
	add_taint(TAINT_BAD_PAGE, LOCKDEP_NOW_UNRELIABLE);

skip_bug_print:
	restore_bytes(s, what, value, fault, end);
	return 0;
}

/*
 * Object layout:
 *
 * object address
 * 	Bytes of the object to be managed.
 * 	If the freepointer may overlay the object then the free
 *	pointer is at the middle of the object.
 *
 * 	Poisoning uses 0x6b (POISON_FREE) and the last byte is
 * 	0xa5 (POISON_END)
 *
 * object + s->object_size
 * 	Padding to reach word boundary. This is also used for Redzoning.
 * 	Padding is extended by another word if Redzoning is enabled and
 * 	object_size == inuse.
 *
 * 	We fill with 0xbb (RED_INACTIVE) for inactive objects and with
 * 	0xcc (RED_ACTIVE) for objects in use.
 *
 * object + s->inuse
 * 	Meta data starts here.
 *
 * 	A. Free pointer (if we cannot overwrite object on free)
 * 	B. Tracking data for SLAB_STORE_USER
 *	C. Padding to reach required alignment boundary or at minimum
 * 		one word if debugging is on to be able to detect writes
 * 		before the word boundary.
 *
 *	Padding is done using 0x5a (POISON_INUSE)
 *
 * object + s->size
 * 	Nothing is used beyond s->size.
 *
 * If slabcaches are merged then the object_size and inuse boundaries are mostly
 * ignored. And therefore no slab options that rely on these boundaries
 * may be used with merged slabcaches.
 */

static int check_pad_bytes(struct kmem_cache *s, struct page *page, u8 *p)
{
	unsigned long off = get_info_end(s);	/* The end of info */

	if (s->flags & SLAB_STORE_USER)
		/* We also have user information there */
		off += 2 * sizeof(struct track);

	off += kasan_metadata_size(s);

	if (size_from_object(s) == off)
		return 1;

	return check_bytes_and_report(s, page, p, "Object padding",
			p + off, POISON_INUSE, size_from_object(s) - off);
}

/* Check the pad bytes at the end of a slab page */
static int slab_pad_check(struct kmem_cache *s, struct page *page)
{
	u8 *start;
	u8 *fault;
	u8 *end;
	u8 *pad;
	int length;
	int remainder;

	if (!(s->flags & SLAB_POISON))
		return 1;

	start = page_address(page);
	length = page_size(page);
	end = start + length;
	remainder = length % s->size;
	if (!remainder)
		return 1;

	pad = end - remainder;
	metadata_access_enable();
	fault = memchr_inv(kasan_reset_tag(pad), POISON_INUSE, remainder);
	metadata_access_disable();
	if (!fault)
		return 1;
	while (end > fault && end[-1] == POISON_INUSE)
		end--;

	slab_err(s, page, "Padding overwritten. 0x%p-0x%p @offset=%tu",
			fault, end - 1, fault - start);
	print_section(KERN_ERR, "Padding ", pad, remainder);

	restore_bytes(s, "slab padding", POISON_INUSE, fault, end);
	return 0;
}

static int check_object(struct kmem_cache *s, struct page *page,
					void *object, u8 val)
{
	u8 *p = object;
	u8 *endobject = object + s->object_size;

	if (s->flags & SLAB_RED_ZONE) {
		if (!check_bytes_and_report(s, page, object, "Left Redzone",
			object - s->red_left_pad, val, s->red_left_pad))
			return 0;

		if (!check_bytes_and_report(s, page, object, "Right Redzone",
			endobject, val, s->inuse - s->object_size))
			return 0;
	} else {
		if ((s->flags & SLAB_POISON) && s->object_size < s->inuse) {
			check_bytes_and_report(s, page, p, "Alignment padding",
				endobject, POISON_INUSE,
				s->inuse - s->object_size);
		}
	}

	if (s->flags & SLAB_POISON) {
		if (val != SLUB_RED_ACTIVE && (s->flags & __OBJECT_POISON) &&
			(!check_bytes_and_report(s, page, p, "Poison", p,
					POISON_FREE, s->object_size - 1) ||
			 !check_bytes_and_report(s, page, p, "End Poison",
				p + s->object_size - 1, POISON_END, 1)))
			return 0;
		/*
		 * check_pad_bytes cleans up on its own.
		 */
		check_pad_bytes(s, page, p);
	}

	if (!freeptr_outside_object(s) && val == SLUB_RED_ACTIVE)
		/*
		 * Object and freepointer overlap. Cannot check
		 * freepointer while object is allocated.
		 */
		return 1;

	/* Check free pointer validity */
	if (!check_valid_pointer(s, page, get_freepointer(s, p))) {
		object_err(s, page, p, "Freepointer corrupt");
		/*
		 * No choice but to zap it and thus lose the remainder
		 * of the free objects in this slab. May cause
		 * another error because the object count is now wrong.
		 */
		set_freepointer(s, p, NULL);
		return 0;
	}
	return 1;
}

static int check_slab(struct kmem_cache *s, struct page *page)
{
	int maxobj;

	if (!PageSlab(page)) {
		slab_err(s, page, "Not a valid slab page");
		return 0;
	}

	maxobj = order_objects(compound_order(page), s->size);
	if (page->objects > maxobj) {
		slab_err(s, page, "objects %u > max %u",
			page->objects, maxobj);
		return 0;
	}
	if (page->inuse > page->objects) {
		slab_err(s, page, "inuse %u > max %u",
			page->inuse, page->objects);
		return 0;
	}
	/* Slab_pad_check fixes things up after itself */
	slab_pad_check(s, page);
	return 1;
}

/*
 * Determine if a certain object on a page is on the freelist. Must hold the
 * slab lock to guarantee that the chains are in a consistent state.
 */
static int on_freelist(struct kmem_cache *s, struct page *page, void *search)
{
	int nr = 0;
	void *fp;
	void *object = NULL;
	int max_objects;

	fp = page->freelist;
	while (fp && nr <= page->objects) {
		if (fp == search)
			return 1;
		if (!check_valid_pointer(s, page, fp)) {
			if (object) {
				object_err(s, page, object,
					"Freechain corrupt");
				set_freepointer(s, object, NULL);
			} else {
				slab_err(s, page, "Freepointer corrupt");
				page->freelist = NULL;
				page->inuse = page->objects;
				slab_fix(s, "Freelist cleared");
				return 0;
			}
			break;
		}
		object = fp;
		fp = get_freepointer(s, object);
		nr++;
	}

	max_objects = order_objects(compound_order(page), s->size);
	if (max_objects > MAX_OBJS_PER_PAGE)
		max_objects = MAX_OBJS_PER_PAGE;

	if (page->objects != max_objects) {
		slab_err(s, page, "Wrong number of objects. Found %d but should be %d",
			 page->objects, max_objects);
		page->objects = max_objects;
		slab_fix(s, "Number of objects adjusted");
	}
	if (page->inuse != page->objects - nr) {
		slab_err(s, page, "Wrong object count. Counter is %d but counted were %d",
			 page->inuse, page->objects - nr);
		page->inuse = page->objects - nr;
		slab_fix(s, "Object count adjusted");
	}
	return search == NULL;
}

static void trace(struct kmem_cache *s, struct page *page, void *object,
								int alloc)
{
	if (s->flags & SLAB_TRACE) {
		pr_info("TRACE %s %s 0x%p inuse=%d fp=0x%p\n",
			s->name,
			alloc ? "alloc" : "free",
			object, page->inuse,
			page->freelist);

		if (!alloc)
			print_section(KERN_INFO, "Object ", (void *)object,
					s->object_size);

		dump_stack();
	}
}

/*
 * Tracking of fully allocated slabs for debugging purposes.
 */
static void add_full(struct kmem_cache *s,
	struct kmem_cache_node *n, struct page *page)
{
	if (!(s->flags & SLAB_STORE_USER))
		return;

	lockdep_assert_held(&n->list_lock);
	list_add(&page->slab_list, &n->full);
}

static void remove_full(struct kmem_cache *s, struct kmem_cache_node *n, struct page *page)
{
	if (!(s->flags & SLAB_STORE_USER))
		return;

	lockdep_assert_held(&n->list_lock);
	list_del(&page->slab_list);
}

/* Tracking of the number of slabs for debugging purposes */
static inline unsigned long slabs_node(struct kmem_cache *s, int node)
{
	struct kmem_cache_node *n = get_node(s, node);

	return atomic_long_read(&n->nr_slabs);
}

static inline unsigned long node_nr_slabs(struct kmem_cache_node *n)
{
	return atomic_long_read(&n->nr_slabs);
}

static inline void inc_slabs_node(struct kmem_cache *s, int node, int objects)
{
	struct kmem_cache_node *n = get_node(s, node);

	/*
	 * May be called early in order to allocate a slab for the
	 * kmem_cache_node structure. Solve the chicken-egg
	 * dilemma by deferring the increment of the count during
	 * bootstrap (see early_kmem_cache_node_alloc).
	 */
	if (likely(n)) {
		atomic_long_inc(&n->nr_slabs);
		atomic_long_add(objects, &n->total_objects);
	}
}
static inline void dec_slabs_node(struct kmem_cache *s, int node, int objects)
{
	struct kmem_cache_node *n = get_node(s, node);

	atomic_long_dec(&n->nr_slabs);
	atomic_long_sub(objects, &n->total_objects);
}

/* Object debug checks for alloc/free paths */
static void setup_object_debug(struct kmem_cache *s, struct page *page,
								void *object)
{
	if (!kmem_cache_debug_flags(s, SLAB_STORE_USER|SLAB_RED_ZONE|__OBJECT_POISON))
		return;

	init_object(s, object, SLUB_RED_INACTIVE);
	init_tracking(s, object);
}

static
void setup_page_debug(struct kmem_cache *s, struct page *page, void *addr)
{
	if (!kmem_cache_debug_flags(s, SLAB_POISON))
		return;

	metadata_access_enable();
	memset(kasan_reset_tag(addr), POISON_INUSE, page_size(page));
	metadata_access_disable();
}

static inline int alloc_consistency_checks(struct kmem_cache *s,
					struct page *page, void *object)
{
	if (!check_slab(s, page))
		return 0;

	if (!check_valid_pointer(s, page, object)) {
		object_err(s, page, object, "Freelist Pointer check fails");
		return 0;
	}

	if (!check_object(s, page, object, SLUB_RED_INACTIVE))
		return 0;

	return 1;
}

static noinline int alloc_debug_processing(struct kmem_cache *s,
					struct page *page,
					void *object, unsigned long addr)
{
	if (s->flags & SLAB_CONSISTENCY_CHECKS) {
		if (!alloc_consistency_checks(s, page, object))
			goto bad;
	}

	/* Success perform special debug activities for allocs */
	if (s->flags & SLAB_STORE_USER)
		set_track(s, object, TRACK_ALLOC, addr);
	trace(s, page, object, 1);
	init_object(s, object, SLUB_RED_ACTIVE);
	return 1;

bad:
	if (PageSlab(page)) {
		/*
		 * If this is a slab page then lets do the best we can
		 * to avoid issues in the future. Marking all objects
		 * as used avoids touching the remaining objects.
		 */
		slab_fix(s, "Marking all objects used");
		page->inuse = page->objects;
		page->freelist = NULL;
	}
	return 0;
}

static inline int free_consistency_checks(struct kmem_cache *s,
		struct page *page, void *object, unsigned long addr)
{
	if (!check_valid_pointer(s, page, object)) {
		slab_err(s, page, "Invalid object pointer 0x%p", object);
		return 0;
	}

	if (on_freelist(s, page, object)) {
		object_err(s, page, object, "Object already free");
		return 0;
	}

	if (!check_object(s, page, object, SLUB_RED_ACTIVE))
		return 0;

	if (unlikely(s != page->slab_cache)) {
		if (!PageSlab(page)) {
			slab_err(s, page, "Attempt to free object(0x%p) outside of slab",
				 object);
		} else if (!page->slab_cache) {
			pr_err("SLUB <none>: no slab for object 0x%p.\n",
			       object);
			dump_stack();
		} else
			object_err(s, page, object,
					"page slab pointer corrupt.");
		return 0;
	}
	return 1;
}

/* Supports checking bulk free of a constructed freelist */
static noinline int free_debug_processing(
	struct kmem_cache *s, struct page *page,
	void *head, void *tail, int bulk_cnt,
	unsigned long addr)
{
	struct kmem_cache_node *n = get_node(s, page_to_nid(page));
	void *object = head;
	int cnt = 0;
	unsigned long flags, flags2;
	int ret = 0;

	spin_lock_irqsave(&n->list_lock, flags);
	slab_lock(page, &flags2);

	if (s->flags & SLAB_CONSISTENCY_CHECKS) {
		if (!check_slab(s, page))
			goto out;
	}

next_object:
	cnt++;

	if (s->flags & SLAB_CONSISTENCY_CHECKS) {
		if (!free_consistency_checks(s, page, object, addr))
			goto out;
	}

	if (s->flags & SLAB_STORE_USER)
		set_track(s, object, TRACK_FREE, addr);
	trace(s, page, object, 0);
	/* Freepointer not overwritten by init_object(), SLAB_POISON moved it */
	init_object(s, object, SLUB_RED_INACTIVE);

	/* Reached end of constructed freelist yet? */
	if (object != tail) {
		object = get_freepointer(s, object);
		goto next_object;
	}
	ret = 1;

out:
	if (cnt != bulk_cnt)
		slab_err(s, page, "Bulk freelist count(%d) invalid(%d)\n",
			 bulk_cnt, cnt);

	slab_unlock(page, &flags2);
	spin_unlock_irqrestore(&n->list_lock, flags);
	if (!ret)
		slab_fix(s, "Object at 0x%p not freed", object);
	return ret;
}

/*
 * Parse a block of slub_debug options. Blocks are delimited by ';'
 *
 * @str:    start of block
 * @flags:  returns parsed flags, or DEBUG_DEFAULT_FLAGS if none specified
 * @slabs:  return start of list of slabs, or NULL when there's no list
 * @init:   assume this is initial parsing and not per-kmem-create parsing
 *
 * returns the start of next block if there's any, or NULL
 */
static char *
parse_slub_debug_flags(char *str, slab_flags_t *flags, char **slabs, bool init)
{
	bool higher_order_disable = false;

	/* Skip any completely empty blocks */
	while (*str && *str == ';')
		str++;

	if (*str == ',') {
		/*
		 * No options but restriction on slabs. This means full
		 * debugging for slabs matching a pattern.
		 */
		*flags = DEBUG_DEFAULT_FLAGS;
		goto check_slabs;
	}
	*flags = 0;

	/* Determine which debug features should be switched on */
	for (; *str && *str != ',' && *str != ';'; str++) {
		switch (tolower(*str)) {
		case '-':
			*flags = 0;
			break;
		case 'f':
			*flags |= SLAB_CONSISTENCY_CHECKS;
			break;
		case 'z':
			*flags |= SLAB_RED_ZONE;
			break;
		case 'p':
			*flags |= SLAB_POISON;
			break;
		case 'u':
			*flags |= SLAB_STORE_USER;
			break;
		case 't':
			*flags |= SLAB_TRACE;
			break;
		case 'a':
			*flags |= SLAB_FAILSLAB;
			break;
		case 'o':
			/*
			 * Avoid enabling debugging on caches if its minimum
			 * order would increase as a result.
			 */
			higher_order_disable = true;
			break;
		default:
			if (init)
				pr_err("slub_debug option '%c' unknown. skipped\n", *str);
		}
	}
check_slabs:
	if (*str == ',')
		*slabs = ++str;
	else
		*slabs = NULL;

	/* Skip over the slab list */
	while (*str && *str != ';')
		str++;

	/* Skip any completely empty blocks */
	while (*str && *str == ';')
		str++;

	if (init && higher_order_disable)
		disable_higher_order_debug = 1;

	if (*str)
		return str;
	else
		return NULL;
}

static int __init setup_slub_debug(char *str)
{
	slab_flags_t flags;
	slab_flags_t global_flags;
	char *saved_str;
	char *slab_list;
	bool global_slub_debug_changed = false;
	bool slab_list_specified = false;

	global_flags = DEBUG_DEFAULT_FLAGS;
	if (*str++ != '=' || !*str)
		/*
		 * No options specified. Switch on full debugging.
		 */
		goto out;

	saved_str = str;
	while (str) {
		str = parse_slub_debug_flags(str, &flags, &slab_list, true);

		if (!slab_list) {
			global_flags = flags;
			global_slub_debug_changed = true;
		} else {
			slab_list_specified = true;
		}
	}

	/*
	 * For backwards compatibility, a single list of flags with list of
	 * slabs means debugging is only changed for those slabs, so the global
	 * slub_debug should be unchanged (0 or DEBUG_DEFAULT_FLAGS, depending
	 * on CONFIG_SLUB_DEBUG_ON). We can extended that to multiple lists as
	 * long as there is no option specifying flags without a slab list.
	 */
	if (slab_list_specified) {
		if (!global_slub_debug_changed)
			global_flags = slub_debug;
		slub_debug_string = saved_str;
	}
out:
	slub_debug = global_flags;
	if (slub_debug != 0 || slub_debug_string)
		static_branch_enable(&slub_debug_enabled);
	else
		static_branch_disable(&slub_debug_enabled);
	if ((static_branch_unlikely(&init_on_alloc) ||
	     static_branch_unlikely(&init_on_free)) &&
	    (slub_debug & SLAB_POISON))
		pr_info("mem auto-init: SLAB_POISON will take precedence over init_on_alloc/init_on_free\n");
	return 1;
}

__setup("slub_debug", setup_slub_debug);

/*
 * kmem_cache_flags - apply debugging options to the cache
 * @object_size:	the size of an object without meta data
 * @flags:		flags to set
 * @name:		name of the cache
 *
 * Debug option(s) are applied to @flags. In addition to the debug
 * option(s), if a slab name (or multiple) is specified i.e.
 * slub_debug=<Debug-Options>,<slab name1>,<slab name2> ...
 * then only the select slabs will receive the debug option(s).
 */
slab_flags_t kmem_cache_flags(unsigned int object_size,
	slab_flags_t flags, const char *name)
{
	char *iter;
	size_t len;
	char *next_block;
	slab_flags_t block_flags;
	slab_flags_t slub_debug_local = slub_debug;

	/*
	 * If the slab cache is for debugging (e.g. kmemleak) then
	 * don't store user (stack trace) information by default,
	 * but let the user enable it via the command line below.
	 */
	if (flags & SLAB_NOLEAKTRACE)
		slub_debug_local &= ~SLAB_STORE_USER;

	len = strlen(name);
	next_block = slub_debug_string;
	/* Go through all blocks of debug options, see if any matches our slab's name */
	while (next_block) {
		next_block = parse_slub_debug_flags(next_block, &block_flags, &iter, false);
		if (!iter)
			continue;
		/* Found a block that has a slab list, search it */
		while (*iter) {
			char *end, *glob;
			size_t cmplen;

			end = strchrnul(iter, ',');
			if (next_block && next_block < end)
				end = next_block - 1;

			glob = strnchr(iter, end - iter, '*');
			if (glob)
				cmplen = glob - iter;
			else
				cmplen = max_t(size_t, len, (end - iter));

			if (!strncmp(name, iter, cmplen)) {
				flags |= block_flags;
				return flags;
			}

			if (!*end || *end == ';')
				break;
			iter = end + 1;
		}
	}

	return flags | slub_debug_local;
}
#else /* !CONFIG_SLUB_DEBUG */
static inline void setup_object_debug(struct kmem_cache *s,
			struct page *page, void *object) {}
static inline
void setup_page_debug(struct kmem_cache *s, struct page *page, void *addr) {}

static inline int alloc_debug_processing(struct kmem_cache *s,
	struct page *page, void *object, unsigned long addr) { return 0; }

static inline int free_debug_processing(
	struct kmem_cache *s, struct page *page,
	void *head, void *tail, int bulk_cnt,
	unsigned long addr) { return 0; }

static inline int slab_pad_check(struct kmem_cache *s, struct page *page)
			{ return 1; }
static inline int check_object(struct kmem_cache *s, struct page *page,
			void *object, u8 val) { return 1; }
static inline void add_full(struct kmem_cache *s, struct kmem_cache_node *n,
					struct page *page) {}
static inline void remove_full(struct kmem_cache *s, struct kmem_cache_node *n,
					struct page *page) {}
slab_flags_t kmem_cache_flags(unsigned int object_size,
	slab_flags_t flags, const char *name)
{
	return flags;
}
#define slub_debug 0

#define disable_higher_order_debug 0

static inline unsigned long slabs_node(struct kmem_cache *s, int node)
							{ return 0; }
static inline unsigned long node_nr_slabs(struct kmem_cache_node *n)
							{ return 0; }
static inline void inc_slabs_node(struct kmem_cache *s, int node,
							int objects) {}
static inline void dec_slabs_node(struct kmem_cache *s, int node,
							int objects) {}

static bool freelist_corrupted(struct kmem_cache *s, struct page *page,
			       void **freelist, void *nextfree)
{
	return false;
}
#endif /* CONFIG_SLUB_DEBUG */

/*
 * Hooks for other subsystems that check memory allocations. In a typical
 * production configuration these hooks all should produce no code at all.
 */
static inline void *kmalloc_large_node_hook(void *ptr, size_t size, gfp_t flags)
{
	ptr = kasan_kmalloc_large(ptr, size, flags);
	/* As ptr might get tagged, call kmemleak hook after KASAN. */
	kmemleak_alloc(ptr, size, 1, flags);
	return ptr;
}

static __always_inline void kfree_hook(void *x)
{
	kmemleak_free(x);
	kasan_kfree_large(x);
}

static __always_inline bool slab_free_hook(struct kmem_cache *s,
						void *x, bool init)
{
	kmemleak_free_recursive(x, s->flags);

	debug_check_no_locks_freed(x, s->object_size);

	if (!(s->flags & SLAB_DEBUG_OBJECTS))
		debug_check_no_obj_freed(x, s->object_size);

	/* Use KCSAN to help debug racy use-after-free. */
	if (!(s->flags & SLAB_TYPESAFE_BY_RCU))
		__kcsan_check_access(x, s->object_size,
				     KCSAN_ACCESS_WRITE | KCSAN_ACCESS_ASSERT);

	/*
	 * As memory initialization might be integrated into KASAN,
	 * kasan_slab_free and initialization memset's must be
	 * kept together to avoid discrepancies in behavior.
	 *
	 * The initialization memset's clear the object and the metadata,
	 * but don't touch the SLAB redzone.
	 */
	if (init) {
		int rsize;

		if (!kasan_has_integrated_init())
			memset(kasan_reset_tag(x), 0, s->object_size);
		rsize = (s->flags & SLAB_RED_ZONE) ? s->red_left_pad : 0;
		memset((char *)kasan_reset_tag(x) + s->inuse, 0,
		       s->size - s->inuse - rsize);
	}
	/* KASAN might put x into memory quarantine, delaying its reuse. */
	return kasan_slab_free(s, x, init);
}

static inline bool slab_free_freelist_hook(struct kmem_cache *s,
					   void **head, void **tail,
					   int *cnt)
{

	void *object;
	void *next = *head;
	void *old_tail = *tail ? *tail : *head;

	if (is_kfence_address(next)) {
		slab_free_hook(s, next, false);
		return true;
	}

	/* Head and tail of the reconstructed freelist */
	*head = NULL;
	*tail = NULL;

	do {
		object = next;
		next = get_freepointer(s, object);

		/* If object's reuse doesn't have to be delayed */
		if (!slab_free_hook(s, object, slab_want_init_on_free(s))) {
			/* Move object to the new freelist */
			set_freepointer(s, object, *head);
			*head = object;
			if (!*tail)
				*tail = object;
		} else {
			/*
			 * Adjust the reconstructed freelist depth
			 * accordingly if object's reuse is delayed.
			 */
			--(*cnt);
		}
	} while (object != old_tail);

	if (*head == *tail)
		*tail = NULL;

	return *head != NULL;
}

static void *setup_object(struct kmem_cache *s, struct page *page,
				void *object)
{
	setup_object_debug(s, page, object);
	object = kasan_init_slab_obj(s, object);
	if (unlikely(s->ctor)) {
		kasan_unpoison_object_data(s, object);
		s->ctor(object);
		kasan_poison_object_data(s, object);
	}
	return object;
}

/*
 * Slab allocation and freeing
 */
static inline struct page *alloc_slab_page(struct kmem_cache *s,
		gfp_t flags, int node, struct kmem_cache_order_objects oo)
{
	struct page *page;
	unsigned int order = oo_order(oo);

	if (node == NUMA_NO_NODE)
		page = alloc_pages(flags, order);
	else
		page = __alloc_pages_node(node, flags, order);

	return page;
}

#ifdef CONFIG_SLAB_FREELIST_RANDOM
/* Pre-initialize the random sequence cache */
static int init_cache_random_seq(struct kmem_cache *s)
{
	unsigned int count = oo_objects(s->oo);
	int err;

	/* Bailout if already initialised */
	if (s->random_seq)
		return 0;

	err = cache_random_seq_create(s, count, GFP_KERNEL);
	if (err) {
		pr_err("SLUB: Unable to initialize free list for %s\n",
			s->name);
		return err;
	}

	/* Transform to an offset on the set of pages */
	if (s->random_seq) {
		unsigned int i;

		for (i = 0; i < count; i++)
			s->random_seq[i] *= s->size;
	}
	return 0;
}

/* Initialize each random sequence freelist per cache */
static void __init init_freelist_randomization(void)
{
	struct kmem_cache *s;

	mutex_lock(&slab_mutex);

	list_for_each_entry(s, &slab_caches, list)
		init_cache_random_seq(s);

	mutex_unlock(&slab_mutex);
}

/* Get the next entry on the pre-computed freelist randomized */
static void *next_freelist_entry(struct kmem_cache *s, struct page *page,
				unsigned long *pos, void *start,
				unsigned long page_limit,
				unsigned long freelist_count)
{
	unsigned int idx;

	/*
	 * If the target page allocation failed, the number of objects on the
	 * page might be smaller than the usual size defined by the cache.
	 */
	do {
		idx = s->random_seq[*pos];
		*pos += 1;
		if (*pos >= freelist_count)
			*pos = 0;
	} while (unlikely(idx >= page_limit));

	return (char *)start + idx;
}

/* Shuffle the single linked freelist based on a random pre-computed sequence */
static bool shuffle_freelist(struct kmem_cache *s, struct page *page)
{
	void *start;
	void *cur;
	void *next;
	unsigned long idx, pos, page_limit, freelist_count;

	if (page->objects < 2 || !s->random_seq)
		return false;

	freelist_count = oo_objects(s->oo);
	pos = get_random_int() % freelist_count;

	page_limit = page->objects * s->size;
	start = fixup_red_left(s, page_address(page));

	/* First entry is used as the base of the freelist */
	cur = next_freelist_entry(s, page, &pos, start, page_limit,
				freelist_count);
	cur = setup_object(s, page, cur);
	page->freelist = cur;

	for (idx = 1; idx < page->objects; idx++) {
		next = next_freelist_entry(s, page, &pos, start, page_limit,
			freelist_count);
		next = setup_object(s, page, next);
		set_freepointer(s, cur, next);
		cur = next;
	}
	set_freepointer(s, cur, NULL);

	return true;
}
#else
static inline int init_cache_random_seq(struct kmem_cache *s)
{
	return 0;
}
static inline void init_freelist_randomization(void) { }
static inline bool shuffle_freelist(struct kmem_cache *s, struct page *page)
{
	return false;
}
#endif /* CONFIG_SLAB_FREELIST_RANDOM */

static struct page *allocate_slab(struct kmem_cache *s, gfp_t flags, int node)
{
	struct page *page;
	struct kmem_cache_order_objects oo = s->oo;
	gfp_t alloc_gfp;
	void *start, *p, *next;
	int idx;
	bool shuffle;

	flags &= gfp_allowed_mask;

	flags |= s->allocflags;

	/*
	 * Let the initial higher-order allocation fail under memory pressure
	 * so we fall-back to the minimum order allocation.
	 */
	alloc_gfp = (flags | __GFP_NOWARN | __GFP_NORETRY) & ~__GFP_NOFAIL;
	if ((alloc_gfp & __GFP_DIRECT_RECLAIM) && oo_order(oo) > oo_order(s->min))
		alloc_gfp = (alloc_gfp | __GFP_NOMEMALLOC) & ~(__GFP_RECLAIM|__GFP_NOFAIL);

	page = alloc_slab_page(s, alloc_gfp, node, oo);
	if (unlikely(!page)) {
		oo = s->min;
		alloc_gfp = flags;
		/*
		 * Allocation may have failed due to fragmentation.
		 * Try a lower order alloc if possible
		 */
		page = alloc_slab_page(s, alloc_gfp, node, oo);
		if (unlikely(!page))
			goto out;
		stat(s, ORDER_FALLBACK);
	}

	page->objects = oo_objects(oo);

	account_slab_page(page, oo_order(oo), s, flags);

	page->slab_cache = s;
	__SetPageSlab(page);
	if (page_is_pfmemalloc(page))
		SetPageSlabPfmemalloc(page);

	kasan_poison_slab(page);

	start = page_address(page);

	setup_page_debug(s, page, start);

	shuffle = shuffle_freelist(s, page);

	if (!shuffle) {
		start = fixup_red_left(s, start);
		start = setup_object(s, page, start);
		page->freelist = start;
		for (idx = 0, p = start; idx < page->objects - 1; idx++) {
			next = p + s->size;
			next = setup_object(s, page, next);
			set_freepointer(s, p, next);
			p = next;
		}
		set_freepointer(s, p, NULL);
	}

	page->inuse = page->objects;
	page->frozen = 1;

out:
	if (!page)
		return NULL;

	inc_slabs_node(s, page_to_nid(page), page->objects);

	return page;
}

static struct page *new_slab(struct kmem_cache *s, gfp_t flags, int node)
{
	if (unlikely(flags & GFP_SLAB_BUG_MASK))
		flags = kmalloc_fix_flags(flags);

	WARN_ON_ONCE(s->ctor && (flags & __GFP_ZERO));

	return allocate_slab(s,
		flags & (GFP_RECLAIM_MASK | GFP_CONSTRAINT_MASK), node);
}

static void __free_slab(struct kmem_cache *s, struct page *page)
{
	int order = compound_order(page);
	int pages = 1 << order;

	if (kmem_cache_debug_flags(s, SLAB_CONSISTENCY_CHECKS)) {
		void *p;

		slab_pad_check(s, page);
		for_each_object(p, s, page_address(page),
						page->objects)
			check_object(s, page, p, SLUB_RED_INACTIVE);
	}

	__ClearPageSlabPfmemalloc(page);
	__ClearPageSlab(page);
	/* In union with page->mapping where page allocator expects NULL */
	page->slab_cache = NULL;
	if (current->reclaim_state)
		current->reclaim_state->reclaimed_slab += pages;
	unaccount_slab_page(page, order, s);
	__free_pages(page, order);
}

static void rcu_free_slab(struct rcu_head *h)
{
	struct page *page = container_of(h, struct page, rcu_head);

	__free_slab(page->slab_cache, page);
}

static void free_slab(struct kmem_cache *s, struct page *page)
{
	if (unlikely(s->flags & SLAB_TYPESAFE_BY_RCU)) {
		call_rcu(&page->rcu_head, rcu_free_slab);
	} else
		__free_slab(s, page);
}

static void discard_slab(struct kmem_cache *s, struct page *page)
{
	dec_slabs_node(s, page_to_nid(page), page->objects);
	free_slab(s, page);
}

/*
 * Management of partially allocated slabs.
 */
static inline void
__add_partial(struct kmem_cache_node *n, struct page *page, int tail)
{
	n->nr_partial++;
	if (tail == DEACTIVATE_TO_TAIL)
		list_add_tail(&page->slab_list, &n->partial);
	else
		list_add(&page->slab_list, &n->partial);
}

static inline void add_partial(struct kmem_cache_node *n,
				struct page *page, int tail)
{
	lockdep_assert_held(&n->list_lock);
	__add_partial(n, page, tail);
}

static inline void remove_partial(struct kmem_cache_node *n,
					struct page *page)
{
	lockdep_assert_held(&n->list_lock);
	list_del(&page->slab_list);
	n->nr_partial--;
}

/*
 * Remove slab from the partial list, freeze it and
 * return the pointer to the freelist.
 *
 * Returns a list of objects or NULL if it fails.
 */
static inline void *acquire_slab(struct kmem_cache *s,
		struct kmem_cache_node *n, struct page *page,
		int mode)
{
	void *freelist;
	unsigned long counters;
	struct page new;

	lockdep_assert_held(&n->list_lock);

	/*
	 * Zap the freelist and set the frozen bit.
	 * The old freelist is the list of objects for the
	 * per cpu allocation list.
	 */
	freelist = page->freelist;
	counters = page->counters;
	new.counters = counters;
	if (mode) {
		new.inuse = page->objects;
		new.freelist = NULL;
	} else {
		new.freelist = freelist;
	}

	VM_BUG_ON(new.frozen);
	new.frozen = 1;

	if (!__cmpxchg_double_slab(s, page,
			freelist, counters,
			new.freelist, new.counters,
			"acquire_slab"))
		return NULL;

	remove_partial(n, page);
	WARN_ON(!freelist);
	return freelist;
}

#ifdef CONFIG_SLUB_CPU_PARTIAL
static void put_cpu_partial(struct kmem_cache *s, struct page *page, int drain);
#else
static inline void put_cpu_partial(struct kmem_cache *s, struct page *page,
				   int drain) { }
#endif
static inline bool pfmemalloc_match(struct page *page, gfp_t gfpflags);

/*
 * Try to allocate a partial slab from a specific node.
 */
static void *get_partial_node(struct kmem_cache *s, struct kmem_cache_node *n,
			      struct page **ret_page, gfp_t gfpflags)
{
	struct page *page, *page2;
	void *object = NULL;
<<<<<<< HEAD
	unsigned int available = 0;
	unsigned long flags;
	int objects;
=======
	unsigned long flags;
	unsigned int partial_pages = 0;
>>>>>>> df0cc57e

	/*
	 * Racy check. If we mistakenly see no partial slabs then we
	 * just allocate an empty slab. If we mistakenly try to get a
	 * partial slab and there is none available then get_partial()
	 * will return NULL.
	 */
	if (!n || !n->nr_partial)
		return NULL;

	spin_lock_irqsave(&n->list_lock, flags);
	list_for_each_entry_safe(page, page2, &n->partial, slab_list) {
		void *t;

		if (!pfmemalloc_match(page, gfpflags))
			continue;

		t = acquire_slab(s, n, page, object == NULL);
		if (!t)
			break;

		if (!object) {
			*ret_page = page;
			stat(s, ALLOC_FROM_PARTIAL);
			object = t;
		} else {
			put_cpu_partial(s, page, 0);
			stat(s, CPU_PARTIAL_NODE);
			partial_pages++;
		}
#ifdef CONFIG_SLUB_CPU_PARTIAL
		if (!kmem_cache_has_cpu_partial(s)
			|| partial_pages > s->cpu_partial_pages / 2)
			break;
#else
		break;
#endif

	}
	spin_unlock_irqrestore(&n->list_lock, flags);
	return object;
}

/*
 * Get a page from somewhere. Search in increasing NUMA distances.
 */
static void *get_any_partial(struct kmem_cache *s, gfp_t flags,
			     struct page **ret_page)
{
#ifdef CONFIG_NUMA
	struct zonelist *zonelist;
	struct zoneref *z;
	struct zone *zone;
	enum zone_type highest_zoneidx = gfp_zone(flags);
	void *object;
	unsigned int cpuset_mems_cookie;

	/*
	 * The defrag ratio allows a configuration of the tradeoffs between
	 * inter node defragmentation and node local allocations. A lower
	 * defrag_ratio increases the tendency to do local allocations
	 * instead of attempting to obtain partial slabs from other nodes.
	 *
	 * If the defrag_ratio is set to 0 then kmalloc() always
	 * returns node local objects. If the ratio is higher then kmalloc()
	 * may return off node objects because partial slabs are obtained
	 * from other nodes and filled up.
	 *
	 * If /sys/kernel/slab/xx/remote_node_defrag_ratio is set to 100
	 * (which makes defrag_ratio = 1000) then every (well almost)
	 * allocation will first attempt to defrag slab caches on other nodes.
	 * This means scanning over all nodes to look for partial slabs which
	 * may be expensive if we do it every time we are trying to find a slab
	 * with available objects.
	 */
	if (!s->remote_node_defrag_ratio ||
			get_cycles() % 1024 > s->remote_node_defrag_ratio)
		return NULL;

	do {
		cpuset_mems_cookie = read_mems_allowed_begin();
		zonelist = node_zonelist(mempolicy_slab_node(), flags);
		for_each_zone_zonelist(zone, z, zonelist, highest_zoneidx) {
			struct kmem_cache_node *n;

			n = get_node(s, zone_to_nid(zone));

			if (n && cpuset_zone_allowed(zone, flags) &&
					n->nr_partial > s->min_partial) {
				object = get_partial_node(s, n, ret_page, flags);
				if (object) {
					/*
					 * Don't check read_mems_allowed_retry()
					 * here - if mems_allowed was updated in
					 * parallel, that was a harmless race
					 * between allocation and the cpuset
					 * update
					 */
					return object;
				}
			}
		}
	} while (read_mems_allowed_retry(cpuset_mems_cookie));
#endif	/* CONFIG_NUMA */
	return NULL;
}

/*
 * Get a partial page, lock it and return it.
 */
static void *get_partial(struct kmem_cache *s, gfp_t flags, int node,
			 struct page **ret_page)
{
	void *object;
	int searchnode = node;

	if (node == NUMA_NO_NODE)
		searchnode = numa_mem_id();

	object = get_partial_node(s, get_node(s, searchnode), ret_page, flags);
	if (object || node != NUMA_NO_NODE)
		return object;

	return get_any_partial(s, flags, ret_page);
}

#ifdef CONFIG_PREEMPTION
/*
 * Calculate the next globally unique transaction for disambiguation
 * during cmpxchg. The transactions start with the cpu number and are then
 * incremented by CONFIG_NR_CPUS.
 */
#define TID_STEP  roundup_pow_of_two(CONFIG_NR_CPUS)
#else
/*
 * No preemption supported therefore also no need to check for
 * different cpus.
 */
#define TID_STEP 1
#endif

static inline unsigned long next_tid(unsigned long tid)
{
	return tid + TID_STEP;
}

#ifdef SLUB_DEBUG_CMPXCHG
static inline unsigned int tid_to_cpu(unsigned long tid)
{
	return tid % TID_STEP;
}

static inline unsigned long tid_to_event(unsigned long tid)
{
	return tid / TID_STEP;
}
#endif

static inline unsigned int init_tid(int cpu)
{
	return cpu;
}

static inline void note_cmpxchg_failure(const char *n,
		const struct kmem_cache *s, unsigned long tid)
{
#ifdef SLUB_DEBUG_CMPXCHG
	unsigned long actual_tid = __this_cpu_read(s->cpu_slab->tid);

	pr_info("%s %s: cmpxchg redo ", n, s->name);

#ifdef CONFIG_PREEMPTION
	if (tid_to_cpu(tid) != tid_to_cpu(actual_tid))
		pr_warn("due to cpu change %d -> %d\n",
			tid_to_cpu(tid), tid_to_cpu(actual_tid));
	else
#endif
	if (tid_to_event(tid) != tid_to_event(actual_tid))
		pr_warn("due to cpu running other code. Event %ld->%ld\n",
			tid_to_event(tid), tid_to_event(actual_tid));
	else
		pr_warn("for unknown reason: actual=%lx was=%lx target=%lx\n",
			actual_tid, tid, next_tid(tid));
#endif
	stat(s, CMPXCHG_DOUBLE_CPU_FAIL);
}

static void init_kmem_cache_cpus(struct kmem_cache *s)
{
	int cpu;
	struct kmem_cache_cpu *c;

	for_each_possible_cpu(cpu) {
		c = per_cpu_ptr(s->cpu_slab, cpu);
		local_lock_init(&c->lock);
		c->tid = init_tid(cpu);
	}
}

/*
 * Finishes removing the cpu slab. Merges cpu's freelist with page's freelist,
 * unfreezes the slabs and puts it on the proper list.
 * Assumes the slab has been already safely taken away from kmem_cache_cpu
 * by the caller.
 */
static void deactivate_slab(struct kmem_cache *s, struct page *page,
			    void *freelist)
{
	enum slab_modes { M_NONE, M_PARTIAL, M_FULL, M_FREE };
	struct kmem_cache_node *n = get_node(s, page_to_nid(page));
	int lock = 0, free_delta = 0;
	enum slab_modes l = M_NONE, m = M_NONE;
	void *nextfree, *freelist_iter, *freelist_tail;
	int tail = DEACTIVATE_TO_HEAD;
	unsigned long flags = 0;
	struct page new;
	struct page old;

	if (page->freelist) {
		stat(s, DEACTIVATE_REMOTE_FREES);
		tail = DEACTIVATE_TO_TAIL;
	}

	/*
	 * Stage one: Count the objects on cpu's freelist as free_delta and
	 * remember the last object in freelist_tail for later splicing.
	 */
	freelist_tail = NULL;
	freelist_iter = freelist;
	while (freelist_iter) {
		nextfree = get_freepointer(s, freelist_iter);

		/*
		 * If 'nextfree' is invalid, it is possible that the object at
		 * 'freelist_iter' is already corrupted.  So isolate all objects
		 * starting at 'freelist_iter' by skipping them.
		 */
		if (freelist_corrupted(s, page, &freelist_iter, nextfree))
			break;

		freelist_tail = freelist_iter;
		free_delta++;

		freelist_iter = nextfree;
	}

	/*
	 * Stage two: Unfreeze the page while splicing the per-cpu
	 * freelist to the head of page's freelist.
	 *
	 * Ensure that the page is unfrozen while the list presence
	 * reflects the actual number of objects during unfreeze.
	 *
	 * We setup the list membership and then perform a cmpxchg
	 * with the count. If there is a mismatch then the page
	 * is not unfrozen but the page is on the wrong list.
	 *
	 * Then we restart the process which may have to remove
	 * the page from the list that we just put it on again
	 * because the number of objects in the slab may have
	 * changed.
	 */
redo:

	old.freelist = READ_ONCE(page->freelist);
	old.counters = READ_ONCE(page->counters);
	VM_BUG_ON(!old.frozen);

	/* Determine target state of the slab */
	new.counters = old.counters;
	if (freelist_tail) {
		new.inuse -= free_delta;
		set_freepointer(s, freelist_tail, old.freelist);
		new.freelist = freelist;
	} else
		new.freelist = old.freelist;

	new.frozen = 0;

	if (!new.inuse && n->nr_partial >= s->min_partial)
		m = M_FREE;
	else if (new.freelist) {
		m = M_PARTIAL;
		if (!lock) {
			lock = 1;
			/*
			 * Taking the spinlock removes the possibility
			 * that acquire_slab() will see a slab page that
			 * is frozen
			 */
			spin_lock_irqsave(&n->list_lock, flags);
		}
	} else {
		m = M_FULL;
		if (kmem_cache_debug_flags(s, SLAB_STORE_USER) && !lock) {
			lock = 1;
			/*
			 * This also ensures that the scanning of full
			 * slabs from diagnostic functions will not see
			 * any frozen slabs.
			 */
			spin_lock_irqsave(&n->list_lock, flags);
		}
	}

	if (l != m) {
		if (l == M_PARTIAL)
			remove_partial(n, page);
		else if (l == M_FULL)
			remove_full(s, n, page);

		if (m == M_PARTIAL)
			add_partial(n, page, tail);
		else if (m == M_FULL)
			add_full(s, n, page);
	}

	l = m;
	if (!cmpxchg_double_slab(s, page,
				old.freelist, old.counters,
				new.freelist, new.counters,
				"unfreezing slab"))
		goto redo;

	if (lock)
		spin_unlock_irqrestore(&n->list_lock, flags);

	if (m == M_PARTIAL)
		stat(s, tail);
	else if (m == M_FULL)
		stat(s, DEACTIVATE_FULL);
	else if (m == M_FREE) {
		stat(s, DEACTIVATE_EMPTY);
		discard_slab(s, page);
		stat(s, FREE_SLAB);
	}
}

#ifdef CONFIG_SLUB_CPU_PARTIAL
static void __unfreeze_partials(struct kmem_cache *s, struct page *partial_page)
{
	struct kmem_cache_node *n = NULL, *n2 = NULL;
	struct page *page, *discard_page = NULL;
	unsigned long flags = 0;

	while (partial_page) {
		struct page new;
		struct page old;

		page = partial_page;
		partial_page = page->next;

		n2 = get_node(s, page_to_nid(page));
		if (n != n2) {
			if (n)
				spin_unlock_irqrestore(&n->list_lock, flags);

			n = n2;
			spin_lock_irqsave(&n->list_lock, flags);
		}

		do {

			old.freelist = page->freelist;
			old.counters = page->counters;
			VM_BUG_ON(!old.frozen);

			new.counters = old.counters;
			new.freelist = old.freelist;

			new.frozen = 0;

		} while (!__cmpxchg_double_slab(s, page,
				old.freelist, old.counters,
				new.freelist, new.counters,
				"unfreezing slab"));

		if (unlikely(!new.inuse && n->nr_partial >= s->min_partial)) {
			page->next = discard_page;
			discard_page = page;
		} else {
			add_partial(n, page, DEACTIVATE_TO_TAIL);
			stat(s, FREE_ADD_PARTIAL);
		}
	}

	if (n)
		spin_unlock_irqrestore(&n->list_lock, flags);

	while (discard_page) {
		page = discard_page;
		discard_page = discard_page->next;

		stat(s, DEACTIVATE_EMPTY);
		discard_slab(s, page);
		stat(s, FREE_SLAB);
	}
}

/*
 * Unfreeze all the cpu partial slabs.
 */
static void unfreeze_partials(struct kmem_cache *s)
{
	struct page *partial_page;
	unsigned long flags;

	local_lock_irqsave(&s->cpu_slab->lock, flags);
	partial_page = this_cpu_read(s->cpu_slab->partial);
	this_cpu_write(s->cpu_slab->partial, NULL);
	local_unlock_irqrestore(&s->cpu_slab->lock, flags);

	if (partial_page)
		__unfreeze_partials(s, partial_page);
}

static void unfreeze_partials_cpu(struct kmem_cache *s,
				  struct kmem_cache_cpu *c)
{
	struct page *partial_page;

	partial_page = slub_percpu_partial(c);
	c->partial = NULL;

	if (partial_page)
		__unfreeze_partials(s, partial_page);
}

/*
 * Put a page that was just frozen (in __slab_free|get_partial_node) into a
 * partial page slot if available.
 *
 * If we did not find a slot then simply move all the partials to the
 * per node partial list.
 */
static void put_cpu_partial(struct kmem_cache *s, struct page *page, int drain)
{
	struct page *oldpage;
	struct page *page_to_unfreeze = NULL;
	unsigned long flags;
	int pages = 0;
<<<<<<< HEAD
	int pobjects = 0;
=======
>>>>>>> df0cc57e

	local_lock_irqsave(&s->cpu_slab->lock, flags);

	oldpage = this_cpu_read(s->cpu_slab->partial);

	if (oldpage) {
<<<<<<< HEAD
		if (drain && oldpage->pobjects > slub_cpu_partial(s)) {
=======
		if (drain && oldpage->pages >= s->cpu_partial_pages) {
>>>>>>> df0cc57e
			/*
			 * Partial array is full. Move the existing set to the
			 * per node partial list. Postpone the actual unfreezing
			 * outside of the critical section.
			 */
			page_to_unfreeze = oldpage;
			oldpage = NULL;
		} else {
<<<<<<< HEAD
			pobjects = oldpage->pobjects;
=======
>>>>>>> df0cc57e
			pages = oldpage->pages;
		}
	}

	pages++;
<<<<<<< HEAD
	pobjects += page->objects - page->inuse;

	page->pages = pages;
	page->pobjects = pobjects;
=======

	page->pages = pages;
>>>>>>> df0cc57e
	page->next = oldpage;

	this_cpu_write(s->cpu_slab->partial, page);

	local_unlock_irqrestore(&s->cpu_slab->lock, flags);

	if (page_to_unfreeze) {
		__unfreeze_partials(s, page_to_unfreeze);
		stat(s, CPU_PARTIAL_DRAIN);
	}
}

#else	/* CONFIG_SLUB_CPU_PARTIAL */

static inline void unfreeze_partials(struct kmem_cache *s) { }
static inline void unfreeze_partials_cpu(struct kmem_cache *s,
				  struct kmem_cache_cpu *c) { }

#endif	/* CONFIG_SLUB_CPU_PARTIAL */

static inline void flush_slab(struct kmem_cache *s, struct kmem_cache_cpu *c)
{
	unsigned long flags;
	struct page *page;
	void *freelist;

	local_lock_irqsave(&s->cpu_slab->lock, flags);
<<<<<<< HEAD

	page = c->page;
	freelist = c->freelist;

	c->page = NULL;
	c->freelist = NULL;
	c->tid = next_tid(c->tid);

	local_unlock_irqrestore(&s->cpu_slab->lock, flags);

	if (page) {
		deactivate_slab(s, page, freelist);
		stat(s, CPUSLAB_FLUSH);
	}
}

static inline void __flush_cpu_slab(struct kmem_cache *s, int cpu)
{
	struct kmem_cache_cpu *c = per_cpu_ptr(s->cpu_slab, cpu);
	void *freelist = c->freelist;
	struct page *page = c->page;

=======

	page = c->page;
	freelist = c->freelist;

>>>>>>> df0cc57e
	c->page = NULL;
	c->freelist = NULL;
	c->tid = next_tid(c->tid);

<<<<<<< HEAD
=======
	local_unlock_irqrestore(&s->cpu_slab->lock, flags);

>>>>>>> df0cc57e
	if (page) {
		deactivate_slab(s, page, freelist);
		stat(s, CPUSLAB_FLUSH);
	}
<<<<<<< HEAD

	unfreeze_partials_cpu(s, c);
}

=======
}

static inline void __flush_cpu_slab(struct kmem_cache *s, int cpu)
{
	struct kmem_cache_cpu *c = per_cpu_ptr(s->cpu_slab, cpu);
	void *freelist = c->freelist;
	struct page *page = c->page;

	c->page = NULL;
	c->freelist = NULL;
	c->tid = next_tid(c->tid);

	if (page) {
		deactivate_slab(s, page, freelist);
		stat(s, CPUSLAB_FLUSH);
	}

	unfreeze_partials_cpu(s, c);
}

>>>>>>> df0cc57e
struct slub_flush_work {
	struct work_struct work;
	struct kmem_cache *s;
	bool skip;
};

/*
 * Flush cpu slab.
 *
 * Called from CPU work handler with migration disabled.
 */
static void flush_cpu_slab(struct work_struct *w)
{
	struct kmem_cache *s;
	struct kmem_cache_cpu *c;
	struct slub_flush_work *sfw;

	sfw = container_of(w, struct slub_flush_work, work);

	s = sfw->s;
	c = this_cpu_ptr(s->cpu_slab);

	if (c->page)
		flush_slab(s, c);

	unfreeze_partials(s);
}

static bool has_cpu_slab(int cpu, struct kmem_cache *s)
{
	struct kmem_cache_cpu *c = per_cpu_ptr(s->cpu_slab, cpu);

	return c->page || slub_percpu_partial(c);
}

static DEFINE_MUTEX(flush_lock);
static DEFINE_PER_CPU(struct slub_flush_work, slub_flush);

static void flush_all_cpus_locked(struct kmem_cache *s)
{
	struct slub_flush_work *sfw;
	unsigned int cpu;

	lockdep_assert_cpus_held();
	mutex_lock(&flush_lock);

	for_each_online_cpu(cpu) {
		sfw = &per_cpu(slub_flush, cpu);
		if (!has_cpu_slab(cpu, s)) {
			sfw->skip = true;
			continue;
		}
		INIT_WORK(&sfw->work, flush_cpu_slab);
		sfw->skip = false;
		sfw->s = s;
		schedule_work_on(cpu, &sfw->work);
	}

	for_each_online_cpu(cpu) {
		sfw = &per_cpu(slub_flush, cpu);
		if (sfw->skip)
			continue;
		flush_work(&sfw->work);
	}

	mutex_unlock(&flush_lock);
}

static void flush_all(struct kmem_cache *s)
{
	cpus_read_lock();
	flush_all_cpus_locked(s);
	cpus_read_unlock();
}

/*
 * Use the cpu notifier to insure that the cpu slabs are flushed when
 * necessary.
 */
static int slub_cpu_dead(unsigned int cpu)
{
	struct kmem_cache *s;

	mutex_lock(&slab_mutex);
	list_for_each_entry(s, &slab_caches, list)
		__flush_cpu_slab(s, cpu);
	mutex_unlock(&slab_mutex);
	return 0;
}

/*
 * Check if the objects in a per cpu structure fit numa
 * locality expectations.
 */
static inline int node_match(struct page *page, int node)
{
#ifdef CONFIG_NUMA
	if (node != NUMA_NO_NODE && page_to_nid(page) != node)
		return 0;
#endif
	return 1;
}

#ifdef CONFIG_SLUB_DEBUG
static int count_free(struct page *page)
{
	return page->objects - page->inuse;
}

static inline unsigned long node_nr_objs(struct kmem_cache_node *n)
{
	return atomic_long_read(&n->total_objects);
}
#endif /* CONFIG_SLUB_DEBUG */

#if defined(CONFIG_SLUB_DEBUG) || defined(CONFIG_SYSFS)
static unsigned long count_partial(struct kmem_cache_node *n,
					int (*get_count)(struct page *))
{
	unsigned long flags;
	unsigned long x = 0;
	struct page *page;

	spin_lock_irqsave(&n->list_lock, flags);
	list_for_each_entry(page, &n->partial, slab_list)
		x += get_count(page);
	spin_unlock_irqrestore(&n->list_lock, flags);
	return x;
}
#endif /* CONFIG_SLUB_DEBUG || CONFIG_SYSFS */

static noinline void
slab_out_of_memory(struct kmem_cache *s, gfp_t gfpflags, int nid)
{
#ifdef CONFIG_SLUB_DEBUG
	static DEFINE_RATELIMIT_STATE(slub_oom_rs, DEFAULT_RATELIMIT_INTERVAL,
				      DEFAULT_RATELIMIT_BURST);
	int node;
	struct kmem_cache_node *n;

	if ((gfpflags & __GFP_NOWARN) || !__ratelimit(&slub_oom_rs))
		return;

	pr_warn("SLUB: Unable to allocate memory on node %d, gfp=%#x(%pGg)\n",
		nid, gfpflags, &gfpflags);
	pr_warn("  cache: %s, object size: %u, buffer size: %u, default order: %u, min order: %u\n",
		s->name, s->object_size, s->size, oo_order(s->oo),
		oo_order(s->min));

	if (oo_order(s->min) > get_order(s->object_size))
		pr_warn("  %s debugging increased min order, use slub_debug=O to disable.\n",
			s->name);

	for_each_kmem_cache_node(s, node, n) {
		unsigned long nr_slabs;
		unsigned long nr_objs;
		unsigned long nr_free;

		nr_free  = count_partial(n, count_free);
		nr_slabs = node_nr_slabs(n);
		nr_objs  = node_nr_objs(n);

		pr_warn("  node %d: slabs: %ld, objs: %ld, free: %ld\n",
			node, nr_slabs, nr_objs, nr_free);
	}
#endif
}

static inline bool pfmemalloc_match(struct page *page, gfp_t gfpflags)
{
	if (unlikely(PageSlabPfmemalloc(page)))
		return gfp_pfmemalloc_allowed(gfpflags);

	return true;
}

/*
 * A variant of pfmemalloc_match() that tests page flags without asserting
 * PageSlab. Intended for opportunistic checks before taking a lock and
 * rechecking that nobody else freed the page under us.
 */
static inline bool pfmemalloc_match_unsafe(struct page *page, gfp_t gfpflags)
{
	if (unlikely(__PageSlabPfmemalloc(page)))
		return gfp_pfmemalloc_allowed(gfpflags);

	return true;
}

/*
 * Check the page->freelist of a page and either transfer the freelist to the
 * per cpu freelist or deactivate the page.
 *
 * The page is still frozen if the return value is not NULL.
 *
 * If this function returns NULL then the page has been unfrozen.
 */
static inline void *get_freelist(struct kmem_cache *s, struct page *page)
{
	struct page new;
	unsigned long counters;
	void *freelist;

	lockdep_assert_held(this_cpu_ptr(&s->cpu_slab->lock));

	do {
		freelist = page->freelist;
		counters = page->counters;

		new.counters = counters;
		VM_BUG_ON(!new.frozen);

		new.inuse = page->objects;
		new.frozen = freelist != NULL;

	} while (!__cmpxchg_double_slab(s, page,
		freelist, counters,
		NULL, new.counters,
		"get_freelist"));

	return freelist;
}

/*
 * Slow path. The lockless freelist is empty or we need to perform
 * debugging duties.
 *
 * Processing is still very fast if new objects have been freed to the
 * regular freelist. In that case we simply take over the regular freelist
 * as the lockless freelist and zap the regular freelist.
 *
 * If that is not working then we fall back to the partial lists. We take the
 * first element of the freelist as the object to allocate now and move the
 * rest of the freelist to the lockless freelist.
 *
 * And if we were unable to get a new slab from the partial slab lists then
 * we need to allocate a new slab. This is the slowest path since it involves
 * a call to the page allocator and the setup of a new slab.
 *
 * Version of __slab_alloc to use when we know that preemption is
 * already disabled (which is the case for bulk allocation).
 */
static void *___slab_alloc(struct kmem_cache *s, gfp_t gfpflags, int node,
			  unsigned long addr, struct kmem_cache_cpu *c)
{
	void *freelist;
	struct page *page;
	unsigned long flags;

	stat(s, ALLOC_SLOWPATH);

reread_page:

	page = READ_ONCE(c->page);
	if (!page) {
		/*
		 * if the node is not online or has no normal memory, just
		 * ignore the node constraint
		 */
		if (unlikely(node != NUMA_NO_NODE &&
			     !node_isset(node, slab_nodes)))
			node = NUMA_NO_NODE;
		goto new_slab;
	}
redo:

	if (unlikely(!node_match(page, node))) {
		/*
		 * same as above but node_match() being false already
		 * implies node != NUMA_NO_NODE
		 */
		if (!node_isset(node, slab_nodes)) {
			node = NUMA_NO_NODE;
			goto redo;
		} else {
			stat(s, ALLOC_NODE_MISMATCH);
			goto deactivate_slab;
		}
	}

	/*
	 * By rights, we should be searching for a slab page that was
	 * PFMEMALLOC but right now, we are losing the pfmemalloc
	 * information when the page leaves the per-cpu allocator
	 */
	if (unlikely(!pfmemalloc_match_unsafe(page, gfpflags)))
		goto deactivate_slab;

	/* must check again c->page in case we got preempted and it changed */
	local_lock_irqsave(&s->cpu_slab->lock, flags);
	if (unlikely(page != c->page)) {
		local_unlock_irqrestore(&s->cpu_slab->lock, flags);
		goto reread_page;
	}
	freelist = c->freelist;
	if (freelist)
		goto load_freelist;

	freelist = get_freelist(s, page);

	if (!freelist) {
		c->page = NULL;
		local_unlock_irqrestore(&s->cpu_slab->lock, flags);
		stat(s, DEACTIVATE_BYPASS);
		goto new_slab;
	}

	stat(s, ALLOC_REFILL);

load_freelist:

	lockdep_assert_held(this_cpu_ptr(&s->cpu_slab->lock));

	/*
	 * freelist is pointing to the list of objects to be used.
	 * page is pointing to the page from which the objects are obtained.
	 * That page must be frozen for per cpu allocations to work.
	 */
	VM_BUG_ON(!c->page->frozen);
	c->freelist = get_freepointer(s, freelist);
	c->tid = next_tid(c->tid);
	local_unlock_irqrestore(&s->cpu_slab->lock, flags);
	return freelist;

deactivate_slab:

	local_lock_irqsave(&s->cpu_slab->lock, flags);
	if (page != c->page) {
		local_unlock_irqrestore(&s->cpu_slab->lock, flags);
		goto reread_page;
	}
	freelist = c->freelist;
	c->page = NULL;
	c->freelist = NULL;
	local_unlock_irqrestore(&s->cpu_slab->lock, flags);
	deactivate_slab(s, page, freelist);

new_slab:
<<<<<<< HEAD

	if (slub_percpu_partial(c)) {
		local_lock_irqsave(&s->cpu_slab->lock, flags);
		if (unlikely(c->page)) {
			local_unlock_irqrestore(&s->cpu_slab->lock, flags);
			goto reread_page;
		}
		if (unlikely(!slub_percpu_partial(c))) {
			local_unlock_irqrestore(&s->cpu_slab->lock, flags);
			/* we were preempted and partial list got empty */
			goto new_objects;
		}

		page = c->page = slub_percpu_partial(c);
		slub_set_percpu_partial(c, page);
		local_unlock_irqrestore(&s->cpu_slab->lock, flags);
		stat(s, CPU_PARTIAL_ALLOC);
		goto redo;
	}

new_objects:

	freelist = get_partial(s, gfpflags, node, &page);
	if (freelist)
		goto check_new_page;

	slub_put_cpu_ptr(s->cpu_slab);
	page = new_slab(s, gfpflags, node);
	c = slub_get_cpu_ptr(s->cpu_slab);

	if (unlikely(!page)) {
		slab_out_of_memory(s, gfpflags, node);
		return NULL;
=======

	if (slub_percpu_partial(c)) {
		local_lock_irqsave(&s->cpu_slab->lock, flags);
		if (unlikely(c->page)) {
			local_unlock_irqrestore(&s->cpu_slab->lock, flags);
			goto reread_page;
		}
		if (unlikely(!slub_percpu_partial(c))) {
			local_unlock_irqrestore(&s->cpu_slab->lock, flags);
			/* we were preempted and partial list got empty */
			goto new_objects;
		}

		page = c->page = slub_percpu_partial(c);
		slub_set_percpu_partial(c, page);
		local_unlock_irqrestore(&s->cpu_slab->lock, flags);
		stat(s, CPU_PARTIAL_ALLOC);
		goto redo;
	}

new_objects:

	freelist = get_partial(s, gfpflags, node, &page);
	if (freelist)
		goto check_new_page;

	slub_put_cpu_ptr(s->cpu_slab);
	page = new_slab(s, gfpflags, node);
	c = slub_get_cpu_ptr(s->cpu_slab);

	if (unlikely(!page)) {
		slab_out_of_memory(s, gfpflags, node);
		return NULL;
	}

	/*
	 * No other reference to the page yet so we can
	 * muck around with it freely without cmpxchg
	 */
	freelist = page->freelist;
	page->freelist = NULL;

	stat(s, ALLOC_SLAB);

check_new_page:

	if (kmem_cache_debug(s)) {
		if (!alloc_debug_processing(s, page, freelist, addr)) {
			/* Slab failed checks. Next slab needed */
			goto new_slab;
		} else {
			/*
			 * For debug case, we don't load freelist so that all
			 * allocations go through alloc_debug_processing()
			 */
			goto return_single;
		}
	}

	if (unlikely(!pfmemalloc_match(page, gfpflags)))
		/*
		 * For !pfmemalloc_match() case we don't load freelist so that
		 * we don't make further mismatched allocations easier.
		 */
		goto return_single;

retry_load_page:

	local_lock_irqsave(&s->cpu_slab->lock, flags);
	if (unlikely(c->page)) {
		void *flush_freelist = c->freelist;
		struct page *flush_page = c->page;

		c->page = NULL;
		c->freelist = NULL;
		c->tid = next_tid(c->tid);

		local_unlock_irqrestore(&s->cpu_slab->lock, flags);

		deactivate_slab(s, flush_page, flush_freelist);

		stat(s, CPUSLAB_FLUSH);

		goto retry_load_page;
>>>>>>> df0cc57e
	}
	c->page = page;

<<<<<<< HEAD
	/*
	 * No other reference to the page yet so we can
	 * muck around with it freely without cmpxchg
	 */
	freelist = page->freelist;
	page->freelist = NULL;

	stat(s, ALLOC_SLAB);

check_new_page:

	if (kmem_cache_debug(s)) {
		if (!alloc_debug_processing(s, page, freelist, addr)) {
			/* Slab failed checks. Next slab needed */
			goto new_slab;
		} else {
			/*
			 * For debug case, we don't load freelist so that all
			 * allocations go through alloc_debug_processing()
			 */
			goto return_single;
		}
	}

	if (unlikely(!pfmemalloc_match(page, gfpflags)))
		/*
		 * For !pfmemalloc_match() case we don't load freelist so that
		 * we don't make further mismatched allocations easier.
		 */
		goto return_single;

retry_load_page:

	local_lock_irqsave(&s->cpu_slab->lock, flags);
	if (unlikely(c->page)) {
		void *flush_freelist = c->freelist;
		struct page *flush_page = c->page;

		c->page = NULL;
		c->freelist = NULL;
		c->tid = next_tid(c->tid);

		local_unlock_irqrestore(&s->cpu_slab->lock, flags);

		deactivate_slab(s, flush_page, flush_freelist);

		stat(s, CPUSLAB_FLUSH);

		goto retry_load_page;
	}
	c->page = page;

	goto load_freelist;

return_single:

=======
	goto load_freelist;

return_single:

>>>>>>> df0cc57e
	deactivate_slab(s, page, get_freepointer(s, freelist));
	return freelist;
}

/*
 * A wrapper for ___slab_alloc() for contexts where preemption is not yet
 * disabled. Compensates for possible cpu changes by refetching the per cpu area
 * pointer.
 */
static void *__slab_alloc(struct kmem_cache *s, gfp_t gfpflags, int node,
			  unsigned long addr, struct kmem_cache_cpu *c)
{
	void *p;

#ifdef CONFIG_PREEMPT_COUNT
	/*
	 * We may have been preempted and rescheduled on a different
	 * cpu before disabling preemption. Need to reload cpu area
	 * pointer.
	 */
	c = slub_get_cpu_ptr(s->cpu_slab);
#endif

	p = ___slab_alloc(s, gfpflags, node, addr, c);
#ifdef CONFIG_PREEMPT_COUNT
	slub_put_cpu_ptr(s->cpu_slab);
#endif
	return p;
}

/*
 * If the object has been wiped upon free, make sure it's fully initialized by
 * zeroing out freelist pointer.
 */
static __always_inline void maybe_wipe_obj_freeptr(struct kmem_cache *s,
						   void *obj)
{
	if (unlikely(slab_want_init_on_free(s)) && obj)
		memset((void *)((char *)kasan_reset_tag(obj) + s->offset),
			0, sizeof(void *));
}

/*
 * Inlined fastpath so that allocation functions (kmalloc, kmem_cache_alloc)
 * have the fastpath folded into their functions. So no function call
 * overhead for requests that can be satisfied on the fastpath.
 *
 * The fastpath works by first checking if the lockless freelist can be used.
 * If not then __slab_alloc is called for slow processing.
 *
 * Otherwise we can simply pick the next object from the lockless free list.
 */
static __always_inline void *slab_alloc_node(struct kmem_cache *s,
		gfp_t gfpflags, int node, unsigned long addr, size_t orig_size)
{
	void *object;
	struct kmem_cache_cpu *c;
	struct page *page;
	unsigned long tid;
	struct obj_cgroup *objcg = NULL;
	bool init = false;

	s = slab_pre_alloc_hook(s, &objcg, 1, gfpflags);
	if (!s)
		return NULL;

	object = kfence_alloc(s, orig_size, gfpflags);
	if (unlikely(object))
		goto out;

redo:
	/*
	 * Must read kmem_cache cpu data via this cpu ptr. Preemption is
	 * enabled. We may switch back and forth between cpus while
	 * reading from one cpu area. That does not matter as long
	 * as we end up on the original cpu again when doing the cmpxchg.
	 *
	 * We must guarantee that tid and kmem_cache_cpu are retrieved on the
	 * same cpu. We read first the kmem_cache_cpu pointer and use it to read
	 * the tid. If we are preempted and switched to another cpu between the
	 * two reads, it's OK as the two are still associated with the same cpu
	 * and cmpxchg later will validate the cpu.
	 */
	c = raw_cpu_ptr(s->cpu_slab);
	tid = READ_ONCE(c->tid);

	/*
	 * Irqless object alloc/free algorithm used here depends on sequence
	 * of fetching cpu_slab's data. tid should be fetched before anything
	 * on c to guarantee that object and page associated with previous tid
	 * won't be used with current tid. If we fetch tid first, object and
	 * page could be one associated with next tid and our alloc/free
	 * request will be failed. In this case, we will retry. So, no problem.
	 */
	barrier();

	/*
	 * The transaction ids are globally unique per cpu and per operation on
	 * a per cpu queue. Thus they can be guarantee that the cmpxchg_double
	 * occurs on the right processor and that there was no operation on the
	 * linked list in between.
	 */

	object = c->freelist;
	page = c->page;
	/*
	 * We cannot use the lockless fastpath on PREEMPT_RT because if a
	 * slowpath has taken the local_lock_irqsave(), it is not protected
	 * against a fast path operation in an irq handler. So we need to take
	 * the slow path which uses local_lock. It is still relatively fast if
	 * there is a suitable cpu freelist.
	 */
	if (IS_ENABLED(CONFIG_PREEMPT_RT) ||
	    unlikely(!object || !page || !node_match(page, node))) {
		object = __slab_alloc(s, gfpflags, node, addr, c);
	} else {
		void *next_object = get_freepointer_safe(s, object);

		/*
		 * The cmpxchg will only match if there was no additional
		 * operation and if we are on the right processor.
		 *
		 * The cmpxchg does the following atomically (without lock
		 * semantics!)
		 * 1. Relocate first pointer to the current per cpu area.
		 * 2. Verify that tid and freelist have not been changed
		 * 3. If they were not changed replace tid and freelist
		 *
		 * Since this is without lock semantics the protection is only
		 * against code executing on this cpu *not* from access by
		 * other cpus.
		 */
		if (unlikely(!this_cpu_cmpxchg_double(
				s->cpu_slab->freelist, s->cpu_slab->tid,
				object, tid,
				next_object, next_tid(tid)))) {

			note_cmpxchg_failure("slab_alloc", s, tid);
			goto redo;
		}
		prefetch_freepointer(s, next_object);
		stat(s, ALLOC_FASTPATH);
	}

	maybe_wipe_obj_freeptr(s, object);
	init = slab_want_init_on_alloc(gfpflags, s);

out:
	slab_post_alloc_hook(s, objcg, gfpflags, 1, &object, init);

	return object;
}

static __always_inline void *slab_alloc(struct kmem_cache *s,
		gfp_t gfpflags, unsigned long addr, size_t orig_size)
{
	return slab_alloc_node(s, gfpflags, NUMA_NO_NODE, addr, orig_size);
}

void *kmem_cache_alloc(struct kmem_cache *s, gfp_t gfpflags)
{
	void *ret = slab_alloc(s, gfpflags, _RET_IP_, s->object_size);

	trace_kmem_cache_alloc(_RET_IP_, ret, s->object_size,
				s->size, gfpflags);

	return ret;
}
EXPORT_SYMBOL(kmem_cache_alloc);

#ifdef CONFIG_TRACING
void *kmem_cache_alloc_trace(struct kmem_cache *s, gfp_t gfpflags, size_t size)
{
	void *ret = slab_alloc(s, gfpflags, _RET_IP_, size);
	trace_kmalloc(_RET_IP_, ret, size, s->size, gfpflags);
	ret = kasan_kmalloc(s, ret, size, gfpflags);
	return ret;
}
EXPORT_SYMBOL(kmem_cache_alloc_trace);
#endif

#ifdef CONFIG_NUMA
void *kmem_cache_alloc_node(struct kmem_cache *s, gfp_t gfpflags, int node)
{
	void *ret = slab_alloc_node(s, gfpflags, node, _RET_IP_, s->object_size);

	trace_kmem_cache_alloc_node(_RET_IP_, ret,
				    s->object_size, s->size, gfpflags, node);

	return ret;
}
EXPORT_SYMBOL(kmem_cache_alloc_node);

#ifdef CONFIG_TRACING
void *kmem_cache_alloc_node_trace(struct kmem_cache *s,
				    gfp_t gfpflags,
				    int node, size_t size)
{
	void *ret = slab_alloc_node(s, gfpflags, node, _RET_IP_, size);

	trace_kmalloc_node(_RET_IP_, ret,
			   size, s->size, gfpflags, node);

	ret = kasan_kmalloc(s, ret, size, gfpflags);
	return ret;
}
EXPORT_SYMBOL(kmem_cache_alloc_node_trace);
#endif
#endif	/* CONFIG_NUMA */

/*
 * Slow path handling. This may still be called frequently since objects
 * have a longer lifetime than the cpu slabs in most processing loads.
 *
 * So we still attempt to reduce cache line usage. Just take the slab
 * lock and free the item. If there is no additional partial page
 * handling required then we can return immediately.
 */
static void __slab_free(struct kmem_cache *s, struct page *page,
			void *head, void *tail, int cnt,
			unsigned long addr)

{
	void *prior;
	int was_frozen;
	struct page new;
	unsigned long counters;
	struct kmem_cache_node *n = NULL;
	unsigned long flags;

	stat(s, FREE_SLOWPATH);

	if (kfence_free(head))
		return;

	if (kmem_cache_debug(s) &&
	    !free_debug_processing(s, page, head, tail, cnt, addr))
		return;

	do {
		if (unlikely(n)) {
			spin_unlock_irqrestore(&n->list_lock, flags);
			n = NULL;
		}
		prior = page->freelist;
		counters = page->counters;
		set_freepointer(s, tail, prior);
		new.counters = counters;
		was_frozen = new.frozen;
		new.inuse -= cnt;
		if ((!new.inuse || !prior) && !was_frozen) {

			if (kmem_cache_has_cpu_partial(s) && !prior) {

				/*
				 * Slab was on no list before and will be
				 * partially empty
				 * We can defer the list move and instead
				 * freeze it.
				 */
				new.frozen = 1;

			} else { /* Needs to be taken off a list */

				n = get_node(s, page_to_nid(page));
				/*
				 * Speculatively acquire the list_lock.
				 * If the cmpxchg does not succeed then we may
				 * drop the list_lock without any processing.
				 *
				 * Otherwise the list_lock will synchronize with
				 * other processors updating the list of slabs.
				 */
				spin_lock_irqsave(&n->list_lock, flags);

			}
		}

	} while (!cmpxchg_double_slab(s, page,
		prior, counters,
		head, new.counters,
		"__slab_free"));

	if (likely(!n)) {

		if (likely(was_frozen)) {
			/*
			 * The list lock was not taken therefore no list
			 * activity can be necessary.
			 */
			stat(s, FREE_FROZEN);
		} else if (new.frozen) {
			/*
			 * If we just froze the page then put it onto the
			 * per cpu partial list.
			 */
			put_cpu_partial(s, page, 1);
			stat(s, CPU_PARTIAL_FREE);
		}

		return;
	}

	if (unlikely(!new.inuse && n->nr_partial >= s->min_partial))
		goto slab_empty;

	/*
	 * Objects left in the slab. If it was not on the partial list before
	 * then add it.
	 */
	if (!kmem_cache_has_cpu_partial(s) && unlikely(!prior)) {
		remove_full(s, n, page);
		add_partial(n, page, DEACTIVATE_TO_TAIL);
		stat(s, FREE_ADD_PARTIAL);
	}
	spin_unlock_irqrestore(&n->list_lock, flags);
	return;

slab_empty:
	if (prior) {
		/*
		 * Slab on the partial list.
		 */
		remove_partial(n, page);
		stat(s, FREE_REMOVE_PARTIAL);
	} else {
		/* Slab must be on the full list */
		remove_full(s, n, page);
	}

	spin_unlock_irqrestore(&n->list_lock, flags);
	stat(s, FREE_SLAB);
	discard_slab(s, page);
}

/*
 * Fastpath with forced inlining to produce a kfree and kmem_cache_free that
 * can perform fastpath freeing without additional function calls.
 *
 * The fastpath is only possible if we are freeing to the current cpu slab
 * of this processor. This typically the case if we have just allocated
 * the item before.
 *
 * If fastpath is not possible then fall back to __slab_free where we deal
 * with all sorts of special processing.
 *
 * Bulk free of a freelist with several objects (all pointing to the
 * same page) possible by specifying head and tail ptr, plus objects
 * count (cnt). Bulk free indicated by tail pointer being set.
 */
static __always_inline void do_slab_free(struct kmem_cache *s,
				struct page *page, void *head, void *tail,
				int cnt, unsigned long addr)
{
	void *tail_obj = tail ? : head;
	struct kmem_cache_cpu *c;
	unsigned long tid;

	/* memcg_slab_free_hook() is already called for bulk free. */
	if (!tail)
		memcg_slab_free_hook(s, &head, 1);
redo:
	/*
	 * Determine the currently cpus per cpu slab.
	 * The cpu may change afterward. However that does not matter since
	 * data is retrieved via this pointer. If we are on the same cpu
	 * during the cmpxchg then the free will succeed.
	 */
	c = raw_cpu_ptr(s->cpu_slab);
	tid = READ_ONCE(c->tid);

	/* Same with comment on barrier() in slab_alloc_node() */
	barrier();

	if (likely(page == c->page)) {
#ifndef CONFIG_PREEMPT_RT
		void **freelist = READ_ONCE(c->freelist);

		set_freepointer(s, tail_obj, freelist);

		if (unlikely(!this_cpu_cmpxchg_double(
				s->cpu_slab->freelist, s->cpu_slab->tid,
				freelist, tid,
				head, next_tid(tid)))) {

			note_cmpxchg_failure("slab_free", s, tid);
			goto redo;
		}
#else /* CONFIG_PREEMPT_RT */
		/*
		 * We cannot use the lockless fastpath on PREEMPT_RT because if
		 * a slowpath has taken the local_lock_irqsave(), it is not
		 * protected against a fast path operation in an irq handler. So
		 * we need to take the local_lock. We shouldn't simply defer to
		 * __slab_free() as that wouldn't use the cpu freelist at all.
		 */
		void **freelist;

		local_lock(&s->cpu_slab->lock);
		c = this_cpu_ptr(s->cpu_slab);
		if (unlikely(page != c->page)) {
			local_unlock(&s->cpu_slab->lock);
			goto redo;
		}
		tid = c->tid;
		freelist = c->freelist;

		set_freepointer(s, tail_obj, freelist);
		c->freelist = head;
		c->tid = next_tid(tid);

		local_unlock(&s->cpu_slab->lock);
#endif
		stat(s, FREE_FASTPATH);
	} else
		__slab_free(s, page, head, tail_obj, cnt, addr);

}

static __always_inline void slab_free(struct kmem_cache *s, struct page *page,
				      void *head, void *tail, int cnt,
				      unsigned long addr)
{
	/*
	 * With KASAN enabled slab_free_freelist_hook modifies the freelist
	 * to remove objects, whose reuse must be delayed.
	 */
	if (slab_free_freelist_hook(s, &head, &tail, &cnt))
		do_slab_free(s, page, head, tail, cnt, addr);
}

#ifdef CONFIG_KASAN_GENERIC
void ___cache_free(struct kmem_cache *cache, void *x, unsigned long addr)
{
	do_slab_free(cache, virt_to_head_page(x), x, NULL, 1, addr);
}
#endif

void kmem_cache_free(struct kmem_cache *s, void *x)
{
	s = cache_from_obj(s, x);
	if (!s)
		return;
	trace_kmem_cache_free(_RET_IP_, x, s->name);
	slab_free(s, virt_to_head_page(x), x, NULL, 1, _RET_IP_);
}
EXPORT_SYMBOL(kmem_cache_free);

struct detached_freelist {
	struct page *page;
	void *tail;
	void *freelist;
	int cnt;
	struct kmem_cache *s;
};

static inline void free_nonslab_page(struct page *page, void *object)
{
	unsigned int order = compound_order(page);

<<<<<<< HEAD
	VM_BUG_ON_PAGE(!PageCompound(page), page);
=======
	if (WARN_ON_ONCE(!PageCompound(page)))
		pr_warn_once("object pointer: 0x%p\n", object);

>>>>>>> df0cc57e
	kfree_hook(object);
	mod_lruvec_page_state(page, NR_SLAB_UNRECLAIMABLE_B, -(PAGE_SIZE << order));
	__free_pages(page, order);
}

/*
 * This function progressively scans the array with free objects (with
 * a limited look ahead) and extract objects belonging to the same
 * page.  It builds a detached freelist directly within the given
 * page/objects.  This can happen without any need for
 * synchronization, because the objects are owned by running process.
 * The freelist is build up as a single linked list in the objects.
 * The idea is, that this detached freelist can then be bulk
 * transferred to the real freelist(s), but only requiring a single
 * synchronization primitive.  Look ahead in the array is limited due
 * to performance reasons.
 */
static inline
int build_detached_freelist(struct kmem_cache *s, size_t size,
			    void **p, struct detached_freelist *df)
{
	size_t first_skipped_index = 0;
	int lookahead = 3;
	void *object;
	struct page *page;

	/* Always re-init detached_freelist */
	df->page = NULL;

	do {
		object = p[--size];
		/* Do we need !ZERO_OR_NULL_PTR(object) here? (for kfree) */
	} while (!object && size);

	if (!object)
		return 0;

	page = virt_to_head_page(object);
	if (!s) {
		/* Handle kalloc'ed objects */
		if (unlikely(!PageSlab(page))) {
			free_nonslab_page(page, object);
			p[size] = NULL; /* mark object processed */
			return size;
		}
		/* Derive kmem_cache from object */
		df->s = page->slab_cache;
	} else {
		df->s = cache_from_obj(s, object); /* Support for memcg */
	}

	if (is_kfence_address(object)) {
		slab_free_hook(df->s, object, false);
		__kfence_free(object);
		p[size] = NULL; /* mark object processed */
		return size;
	}

	/* Start new detached freelist */
	df->page = page;
	set_freepointer(df->s, object, NULL);
	df->tail = object;
	df->freelist = object;
	p[size] = NULL; /* mark object processed */
	df->cnt = 1;

	while (size) {
		object = p[--size];
		if (!object)
			continue; /* Skip processed objects */

		/* df->page is always set at this point */
		if (df->page == virt_to_head_page(object)) {
			/* Opportunity build freelist */
			set_freepointer(df->s, object, df->freelist);
			df->freelist = object;
			df->cnt++;
			p[size] = NULL; /* mark object processed */

			continue;
		}

		/* Limit look ahead search */
		if (!--lookahead)
			break;

		if (!first_skipped_index)
			first_skipped_index = size + 1;
	}

	return first_skipped_index;
}

/* Note that interrupts must be enabled when calling this function. */
void kmem_cache_free_bulk(struct kmem_cache *s, size_t size, void **p)
{
	if (WARN_ON(!size))
		return;

	memcg_slab_free_hook(s, p, size);
	do {
		struct detached_freelist df;

		size = build_detached_freelist(s, size, p, &df);
		if (!df.page)
			continue;

		slab_free(df.s, df.page, df.freelist, df.tail, df.cnt, _RET_IP_);
	} while (likely(size));
}
EXPORT_SYMBOL(kmem_cache_free_bulk);

/* Note that interrupts must be enabled when calling this function. */
int kmem_cache_alloc_bulk(struct kmem_cache *s, gfp_t flags, size_t size,
			  void **p)
{
	struct kmem_cache_cpu *c;
	int i;
	struct obj_cgroup *objcg = NULL;

	/* memcg and kmem_cache debug support */
	s = slab_pre_alloc_hook(s, &objcg, size, flags);
	if (unlikely(!s))
		return false;
	/*
	 * Drain objects in the per cpu slab, while disabling local
	 * IRQs, which protects against PREEMPT and interrupts
	 * handlers invoking normal fastpath.
	 */
	c = slub_get_cpu_ptr(s->cpu_slab);
	local_lock_irq(&s->cpu_slab->lock);

	for (i = 0; i < size; i++) {
		void *object = kfence_alloc(s, s->object_size, flags);

		if (unlikely(object)) {
			p[i] = object;
			continue;
		}

		object = c->freelist;
		if (unlikely(!object)) {
			/*
			 * We may have removed an object from c->freelist using
			 * the fastpath in the previous iteration; in that case,
			 * c->tid has not been bumped yet.
			 * Since ___slab_alloc() may reenable interrupts while
			 * allocating memory, we should bump c->tid now.
			 */
			c->tid = next_tid(c->tid);

			local_unlock_irq(&s->cpu_slab->lock);

			/*
			 * Invoking slow path likely have side-effect
			 * of re-populating per CPU c->freelist
			 */
			p[i] = ___slab_alloc(s, flags, NUMA_NO_NODE,
					    _RET_IP_, c);
			if (unlikely(!p[i]))
				goto error;

			c = this_cpu_ptr(s->cpu_slab);
			maybe_wipe_obj_freeptr(s, p[i]);

			local_lock_irq(&s->cpu_slab->lock);

			continue; /* goto for-loop */
		}
		c->freelist = get_freepointer(s, object);
		p[i] = object;
		maybe_wipe_obj_freeptr(s, p[i]);
	}
	c->tid = next_tid(c->tid);
	local_unlock_irq(&s->cpu_slab->lock);
	slub_put_cpu_ptr(s->cpu_slab);

	/*
	 * memcg and kmem_cache debug support and memory initialization.
	 * Done outside of the IRQ disabled fastpath loop.
	 */
	slab_post_alloc_hook(s, objcg, flags, size, p,
				slab_want_init_on_alloc(flags, s));
	return i;
error:
	slub_put_cpu_ptr(s->cpu_slab);
	slab_post_alloc_hook(s, objcg, flags, i, p, false);
	__kmem_cache_free_bulk(s, i, p);
	return 0;
}
EXPORT_SYMBOL(kmem_cache_alloc_bulk);


/*
 * Object placement in a slab is made very easy because we always start at
 * offset 0. If we tune the size of the object to the alignment then we can
 * get the required alignment by putting one properly sized object after
 * another.
 *
 * Notice that the allocation order determines the sizes of the per cpu
 * caches. Each processor has always one slab available for allocations.
 * Increasing the allocation order reduces the number of times that slabs
 * must be moved on and off the partial lists and is therefore a factor in
 * locking overhead.
 */

/*
 * Minimum / Maximum order of slab pages. This influences locking overhead
 * and slab fragmentation. A higher order reduces the number of partial slabs
 * and increases the number of allocations possible without having to
 * take the list_lock.
 */
static unsigned int slub_min_order;
static unsigned int slub_max_order = PAGE_ALLOC_COSTLY_ORDER;
static unsigned int slub_min_objects;

/*
 * Calculate the order of allocation given an slab object size.
 *
 * The order of allocation has significant impact on performance and other
 * system components. Generally order 0 allocations should be preferred since
 * order 0 does not cause fragmentation in the page allocator. Larger objects
 * be problematic to put into order 0 slabs because there may be too much
 * unused space left. We go to a higher order if more than 1/16th of the slab
 * would be wasted.
 *
 * In order to reach satisfactory performance we must ensure that a minimum
 * number of objects is in one slab. Otherwise we may generate too much
 * activity on the partial lists which requires taking the list_lock. This is
 * less a concern for large slabs though which are rarely used.
 *
 * slub_max_order specifies the order where we begin to stop considering the
 * number of objects in a slab as critical. If we reach slub_max_order then
 * we try to keep the page order as low as possible. So we accept more waste
 * of space in favor of a small page order.
 *
 * Higher order allocations also allow the placement of more objects in a
 * slab and thereby reduce object handling overhead. If the user has
 * requested a higher minimum order then we start with that one instead of
 * the smallest order which will fit the object.
 */
static inline unsigned int slab_order(unsigned int size,
		unsigned int min_objects, unsigned int max_order,
		unsigned int fract_leftover)
{
	unsigned int min_order = slub_min_order;
	unsigned int order;

	if (order_objects(min_order, size) > MAX_OBJS_PER_PAGE)
		return get_order(size * MAX_OBJS_PER_PAGE) - 1;

	for (order = max(min_order, (unsigned int)get_order(min_objects * size));
			order <= max_order; order++) {

		unsigned int slab_size = (unsigned int)PAGE_SIZE << order;
		unsigned int rem;

		rem = slab_size % size;

		if (rem <= slab_size / fract_leftover)
			break;
	}

	return order;
}

static inline int calculate_order(unsigned int size)
{
	unsigned int order;
	unsigned int min_objects;
	unsigned int max_objects;
	unsigned int nr_cpus;

	/*
	 * Attempt to find best configuration for a slab. This
	 * works by first attempting to generate a layout with
	 * the best configuration and backing off gradually.
	 *
	 * First we increase the acceptable waste in a slab. Then
	 * we reduce the minimum objects required in a slab.
	 */
	min_objects = slub_min_objects;
	if (!min_objects) {
		/*
		 * Some architectures will only update present cpus when
		 * onlining them, so don't trust the number if it's just 1. But
		 * we also don't want to use nr_cpu_ids always, as on some other
		 * architectures, there can be many possible cpus, but never
		 * onlined. Here we compromise between trying to avoid too high
		 * order on systems that appear larger than they are, and too
		 * low order on systems that appear smaller than they are.
		 */
		nr_cpus = num_present_cpus();
		if (nr_cpus <= 1)
			nr_cpus = nr_cpu_ids;
		min_objects = 4 * (fls(nr_cpus) + 1);
	}
	max_objects = order_objects(slub_max_order, size);
	min_objects = min(min_objects, max_objects);

	while (min_objects > 1) {
		unsigned int fraction;

		fraction = 16;
		while (fraction >= 4) {
			order = slab_order(size, min_objects,
					slub_max_order, fraction);
			if (order <= slub_max_order)
				return order;
			fraction /= 2;
		}
		min_objects--;
	}

	/*
	 * We were unable to place multiple objects in a slab. Now
	 * lets see if we can place a single object there.
	 */
	order = slab_order(size, 1, slub_max_order, 1);
	if (order <= slub_max_order)
		return order;

	/*
	 * Doh this slab cannot be placed using slub_max_order.
	 */
	order = slab_order(size, 1, MAX_ORDER, 1);
	if (order < MAX_ORDER)
		return order;
	return -ENOSYS;
}

static void
init_kmem_cache_node(struct kmem_cache_node *n)
{
	n->nr_partial = 0;
	spin_lock_init(&n->list_lock);
	INIT_LIST_HEAD(&n->partial);
#ifdef CONFIG_SLUB_DEBUG
	atomic_long_set(&n->nr_slabs, 0);
	atomic_long_set(&n->total_objects, 0);
	INIT_LIST_HEAD(&n->full);
#endif
}

static inline int alloc_kmem_cache_cpus(struct kmem_cache *s)
{
	BUILD_BUG_ON(PERCPU_DYNAMIC_EARLY_SIZE <
			KMALLOC_SHIFT_HIGH * sizeof(struct kmem_cache_cpu));

	/*
	 * Must align to double word boundary for the double cmpxchg
	 * instructions to work; see __pcpu_double_call_return_bool().
	 */
	s->cpu_slab = __alloc_percpu(sizeof(struct kmem_cache_cpu),
				     2 * sizeof(void *));

	if (!s->cpu_slab)
		return 0;

	init_kmem_cache_cpus(s);

	return 1;
}

static struct kmem_cache *kmem_cache_node;

/*
 * No kmalloc_node yet so do it by hand. We know that this is the first
 * slab on the node for this slabcache. There are no concurrent accesses
 * possible.
 *
 * Note that this function only works on the kmem_cache_node
 * when allocating for the kmem_cache_node. This is used for bootstrapping
 * memory on a fresh node that has no slab structures yet.
 */
static void early_kmem_cache_node_alloc(int node)
{
	struct page *page;
	struct kmem_cache_node *n;

	BUG_ON(kmem_cache_node->size < sizeof(struct kmem_cache_node));

	page = new_slab(kmem_cache_node, GFP_NOWAIT, node);

	BUG_ON(!page);
	if (page_to_nid(page) != node) {
		pr_err("SLUB: Unable to allocate memory from node %d\n", node);
		pr_err("SLUB: Allocating a useless per node structure in order to be able to continue\n");
	}

	n = page->freelist;
	BUG_ON(!n);
#ifdef CONFIG_SLUB_DEBUG
	init_object(kmem_cache_node, n, SLUB_RED_ACTIVE);
	init_tracking(kmem_cache_node, n);
#endif
	n = kasan_slab_alloc(kmem_cache_node, n, GFP_KERNEL, false);
	page->freelist = get_freepointer(kmem_cache_node, n);
	page->inuse = 1;
	page->frozen = 0;
	kmem_cache_node->node[node] = n;
	init_kmem_cache_node(n);
	inc_slabs_node(kmem_cache_node, node, page->objects);

	/*
	 * No locks need to be taken here as it has just been
	 * initialized and there is no concurrent access.
	 */
	__add_partial(n, page, DEACTIVATE_TO_HEAD);
}

static void free_kmem_cache_nodes(struct kmem_cache *s)
{
	int node;
	struct kmem_cache_node *n;

	for_each_kmem_cache_node(s, node, n) {
		s->node[node] = NULL;
		kmem_cache_free(kmem_cache_node, n);
	}
}

void __kmem_cache_release(struct kmem_cache *s)
{
	cache_random_seq_destroy(s);
	free_percpu(s->cpu_slab);
	free_kmem_cache_nodes(s);
}

static int init_kmem_cache_nodes(struct kmem_cache *s)
{
	int node;

	for_each_node_mask(node, slab_nodes) {
		struct kmem_cache_node *n;

		if (slab_state == DOWN) {
			early_kmem_cache_node_alloc(node);
			continue;
		}
		n = kmem_cache_alloc_node(kmem_cache_node,
						GFP_KERNEL, node);

		if (!n) {
			free_kmem_cache_nodes(s);
			return 0;
		}

		init_kmem_cache_node(n);
		s->node[node] = n;
	}
	return 1;
}

static void set_min_partial(struct kmem_cache *s, unsigned long min)
{
	if (min < MIN_PARTIAL)
		min = MIN_PARTIAL;
	else if (min > MAX_PARTIAL)
		min = MAX_PARTIAL;
	s->min_partial = min;
}

static void set_cpu_partial(struct kmem_cache *s)
{
#ifdef CONFIG_SLUB_CPU_PARTIAL
	unsigned int nr_objects;

	/*
	 * cpu_partial determined the maximum number of objects kept in the
	 * per cpu partial lists of a processor.
	 *
	 * Per cpu partial lists mainly contain slabs that just have one
	 * object freed. If they are used for allocation then they can be
	 * filled up again with minimal effort. The slab will never hit the
	 * per node partial lists and therefore no locking will be required.
	 *
	 * For backwards compatibility reasons, this is determined as number
	 * of objects, even though we now limit maximum number of pages, see
	 * slub_set_cpu_partial()
	 */
	if (!kmem_cache_has_cpu_partial(s))
		nr_objects = 0;
	else if (s->size >= PAGE_SIZE)
		nr_objects = 6;
	else if (s->size >= 1024)
		nr_objects = 24;
	else if (s->size >= 256)
		nr_objects = 52;
	else
		nr_objects = 120;

	slub_set_cpu_partial(s, nr_objects);
#endif
}

/*
 * calculate_sizes() determines the order and the distribution of data within
 * a slab object.
 */
static int calculate_sizes(struct kmem_cache *s, int forced_order)
{
	slab_flags_t flags = s->flags;
	unsigned int size = s->object_size;
	unsigned int order;

	/*
	 * Round up object size to the next word boundary. We can only
	 * place the free pointer at word boundaries and this determines
	 * the possible location of the free pointer.
	 */
	size = ALIGN(size, sizeof(void *));

#ifdef CONFIG_SLUB_DEBUG
	/*
	 * Determine if we can poison the object itself. If the user of
	 * the slab may touch the object after free or before allocation
	 * then we should never poison the object itself.
	 */
	if ((flags & SLAB_POISON) && !(flags & SLAB_TYPESAFE_BY_RCU) &&
			!s->ctor)
		s->flags |= __OBJECT_POISON;
	else
		s->flags &= ~__OBJECT_POISON;


	/*
	 * If we are Redzoning then check if there is some space between the
	 * end of the object and the free pointer. If not then add an
	 * additional word to have some bytes to store Redzone information.
	 */
	if ((flags & SLAB_RED_ZONE) && size == s->object_size)
		size += sizeof(void *);
#endif

	/*
	 * With that we have determined the number of bytes in actual use
	 * by the object and redzoning.
	 */
	s->inuse = size;

	if ((flags & (SLAB_TYPESAFE_BY_RCU | SLAB_POISON)) ||
	    ((flags & SLAB_RED_ZONE) && s->object_size < sizeof(void *)) ||
	    s->ctor) {
		/*
		 * Relocate free pointer after the object if it is not
		 * permitted to overwrite the first word of the object on
		 * kmem_cache_free.
		 *
		 * This is the case if we do RCU, have a constructor or
		 * destructor, are poisoning the objects, or are
		 * redzoning an object smaller than sizeof(void *).
		 *
		 * The assumption that s->offset >= s->inuse means free
		 * pointer is outside of the object is used in the
		 * freeptr_outside_object() function. If that is no
		 * longer true, the function needs to be modified.
		 */
		s->offset = size;
		size += sizeof(void *);
	} else {
		/*
		 * Store freelist pointer near middle of object to keep
		 * it away from the edges of the object to avoid small
		 * sized over/underflows from neighboring allocations.
		 */
		s->offset = ALIGN_DOWN(s->object_size / 2, sizeof(void *));
	}

#ifdef CONFIG_SLUB_DEBUG
	if (flags & SLAB_STORE_USER)
		/*
		 * Need to store information about allocs and frees after
		 * the object.
		 */
		size += 2 * sizeof(struct track);
#endif

	kasan_cache_create(s, &size, &s->flags);
#ifdef CONFIG_SLUB_DEBUG
	if (flags & SLAB_RED_ZONE) {
		/*
		 * Add some empty padding so that we can catch
		 * overwrites from earlier objects rather than let
		 * tracking information or the free pointer be
		 * corrupted if a user writes before the start
		 * of the object.
		 */
		size += sizeof(void *);

		s->red_left_pad = sizeof(void *);
		s->red_left_pad = ALIGN(s->red_left_pad, s->align);
		size += s->red_left_pad;
	}
#endif

	/*
	 * SLUB stores one object immediately after another beginning from
	 * offset 0. In order to align the objects we have to simply size
	 * each object to conform to the alignment.
	 */
	size = ALIGN(size, s->align);
	s->size = size;
	s->reciprocal_size = reciprocal_value(size);
	if (forced_order >= 0)
		order = forced_order;
	else
		order = calculate_order(size);

	if ((int)order < 0)
		return 0;

	s->allocflags = 0;
	if (order)
		s->allocflags |= __GFP_COMP;

	if (s->flags & SLAB_CACHE_DMA)
		s->allocflags |= GFP_DMA;

	if (s->flags & SLAB_CACHE_DMA32)
		s->allocflags |= GFP_DMA32;

	if (s->flags & SLAB_RECLAIM_ACCOUNT)
		s->allocflags |= __GFP_RECLAIMABLE;

	/*
	 * Determine the number of objects per slab
	 */
	s->oo = oo_make(order, size);
	s->min = oo_make(get_order(size), size);
	if (oo_objects(s->oo) > oo_objects(s->max))
		s->max = s->oo;

	return !!oo_objects(s->oo);
}

static int kmem_cache_open(struct kmem_cache *s, slab_flags_t flags)
{
	s->flags = kmem_cache_flags(s->size, flags, s->name);
#ifdef CONFIG_SLAB_FREELIST_HARDENED
	s->random = get_random_long();
#endif

	if (!calculate_sizes(s, -1))
		goto error;
	if (disable_higher_order_debug) {
		/*
		 * Disable debugging flags that store metadata if the min slab
		 * order increased.
		 */
		if (get_order(s->size) > get_order(s->object_size)) {
			s->flags &= ~DEBUG_METADATA_FLAGS;
			s->offset = 0;
			if (!calculate_sizes(s, -1))
				goto error;
		}
	}

#if defined(CONFIG_HAVE_CMPXCHG_DOUBLE) && \
    defined(CONFIG_HAVE_ALIGNED_STRUCT_PAGE)
	if (system_has_cmpxchg_double() && (s->flags & SLAB_NO_CMPXCHG) == 0)
		/* Enable fast mode */
		s->flags |= __CMPXCHG_DOUBLE;
#endif

	/*
	 * The larger the object size is, the more pages we want on the partial
	 * list to avoid pounding the page allocator excessively.
	 */
	set_min_partial(s, ilog2(s->size) / 2);

	set_cpu_partial(s);

#ifdef CONFIG_NUMA
	s->remote_node_defrag_ratio = 1000;
#endif

	/* Initialize the pre-computed randomized freelist if slab is up */
	if (slab_state >= UP) {
		if (init_cache_random_seq(s))
			goto error;
	}

	if (!init_kmem_cache_nodes(s))
		goto error;

	if (alloc_kmem_cache_cpus(s))
		return 0;

error:
	__kmem_cache_release(s);
	return -EINVAL;
}

static void list_slab_objects(struct kmem_cache *s, struct page *page,
			      const char *text)
{
#ifdef CONFIG_SLUB_DEBUG
	void *addr = page_address(page);
	unsigned long flags;
	unsigned long *map;
	void *p;

	slab_err(s, page, text, s->name);
	slab_lock(page, &flags);

	map = get_map(s, page);
	for_each_object(p, s, addr, page->objects) {

		if (!test_bit(__obj_to_index(s, addr, p), map)) {
			pr_err("Object 0x%p @offset=%tu\n", p, p - addr);
			print_tracking(s, p);
		}
	}
	put_map(map);
	slab_unlock(page, &flags);
#endif
}

/*
 * Attempt to free all partial slabs on a node.
 * This is called from __kmem_cache_shutdown(). We must take list_lock
 * because sysfs file might still access partial list after the shutdowning.
 */
static void free_partial(struct kmem_cache *s, struct kmem_cache_node *n)
{
	LIST_HEAD(discard);
	struct page *page, *h;

	BUG_ON(irqs_disabled());
	spin_lock_irq(&n->list_lock);
	list_for_each_entry_safe(page, h, &n->partial, slab_list) {
		if (!page->inuse) {
			remove_partial(n, page);
			list_add(&page->slab_list, &discard);
		} else {
			list_slab_objects(s, page,
			  "Objects remaining in %s on __kmem_cache_shutdown()");
		}
	}
	spin_unlock_irq(&n->list_lock);

	list_for_each_entry_safe(page, h, &discard, slab_list)
		discard_slab(s, page);
}

bool __kmem_cache_empty(struct kmem_cache *s)
{
	int node;
	struct kmem_cache_node *n;

	for_each_kmem_cache_node(s, node, n)
		if (n->nr_partial || slabs_node(s, node))
			return false;
	return true;
}

/*
 * Release all resources used by a slab cache.
 */
int __kmem_cache_shutdown(struct kmem_cache *s)
{
	int node;
	struct kmem_cache_node *n;

	flush_all_cpus_locked(s);
	/* Attempt to free all objects */
	for_each_kmem_cache_node(s, node, n) {
		free_partial(s, n);
		if (n->nr_partial || slabs_node(s, node))
			return 1;
	}
	return 0;
}

#ifdef CONFIG_PRINTK
void kmem_obj_info(struct kmem_obj_info *kpp, void *object, struct page *page)
{
	void *base;
	int __maybe_unused i;
	unsigned int objnr;
	void *objp;
	void *objp0;
	struct kmem_cache *s = page->slab_cache;
	struct track __maybe_unused *trackp;

	kpp->kp_ptr = object;
	kpp->kp_page = page;
	kpp->kp_slab_cache = s;
	base = page_address(page);
	objp0 = kasan_reset_tag(object);
#ifdef CONFIG_SLUB_DEBUG
	objp = restore_red_left(s, objp0);
#else
	objp = objp0;
#endif
	objnr = obj_to_index(s, page, objp);
	kpp->kp_data_offset = (unsigned long)((char *)objp0 - (char *)objp);
	objp = base + s->size * objnr;
	kpp->kp_objp = objp;
	if (WARN_ON_ONCE(objp < base || objp >= base + page->objects * s->size || (objp - base) % s->size) ||
	    !(s->flags & SLAB_STORE_USER))
		return;
#ifdef CONFIG_SLUB_DEBUG
	objp = fixup_red_left(s, objp);
	trackp = get_track(s, objp, TRACK_ALLOC);
	kpp->kp_ret = (void *)trackp->addr;
#ifdef CONFIG_STACKTRACE
	for (i = 0; i < KS_ADDRS_COUNT && i < TRACK_ADDRS_COUNT; i++) {
		kpp->kp_stack[i] = (void *)trackp->addrs[i];
		if (!kpp->kp_stack[i])
			break;
	}

	trackp = get_track(s, objp, TRACK_FREE);
	for (i = 0; i < KS_ADDRS_COUNT && i < TRACK_ADDRS_COUNT; i++) {
		kpp->kp_free_stack[i] = (void *)trackp->addrs[i];
		if (!kpp->kp_free_stack[i])
			break;
	}
#endif
#endif
}
#endif

/********************************************************************
 *		Kmalloc subsystem
 *******************************************************************/

static int __init setup_slub_min_order(char *str)
{
	get_option(&str, (int *)&slub_min_order);

	return 1;
}

__setup("slub_min_order=", setup_slub_min_order);

static int __init setup_slub_max_order(char *str)
{
	get_option(&str, (int *)&slub_max_order);
	slub_max_order = min(slub_max_order, (unsigned int)MAX_ORDER - 1);

	return 1;
}

__setup("slub_max_order=", setup_slub_max_order);

static int __init setup_slub_min_objects(char *str)
{
	get_option(&str, (int *)&slub_min_objects);

	return 1;
}

__setup("slub_min_objects=", setup_slub_min_objects);

void *__kmalloc(size_t size, gfp_t flags)
{
	struct kmem_cache *s;
	void *ret;

	if (unlikely(size > KMALLOC_MAX_CACHE_SIZE))
		return kmalloc_large(size, flags);

	s = kmalloc_slab(size, flags);

	if (unlikely(ZERO_OR_NULL_PTR(s)))
		return s;

	ret = slab_alloc(s, flags, _RET_IP_, size);

	trace_kmalloc(_RET_IP_, ret, size, s->size, flags);

	ret = kasan_kmalloc(s, ret, size, flags);

	return ret;
}
EXPORT_SYMBOL(__kmalloc);

#ifdef CONFIG_NUMA
static void *kmalloc_large_node(size_t size, gfp_t flags, int node)
{
	struct page *page;
	void *ptr = NULL;
	unsigned int order = get_order(size);

	flags |= __GFP_COMP;
	page = alloc_pages_node(node, flags, order);
	if (page) {
		ptr = page_address(page);
		mod_lruvec_page_state(page, NR_SLAB_UNRECLAIMABLE_B,
				      PAGE_SIZE << order);
	}

	return kmalloc_large_node_hook(ptr, size, flags);
}

void *__kmalloc_node(size_t size, gfp_t flags, int node)
{
	struct kmem_cache *s;
	void *ret;

	if (unlikely(size > KMALLOC_MAX_CACHE_SIZE)) {
		ret = kmalloc_large_node(size, flags, node);

		trace_kmalloc_node(_RET_IP_, ret,
				   size, PAGE_SIZE << get_order(size),
				   flags, node);

		return ret;
	}

	s = kmalloc_slab(size, flags);

	if (unlikely(ZERO_OR_NULL_PTR(s)))
		return s;

	ret = slab_alloc_node(s, flags, node, _RET_IP_, size);

	trace_kmalloc_node(_RET_IP_, ret, size, s->size, flags, node);

	ret = kasan_kmalloc(s, ret, size, flags);

	return ret;
}
EXPORT_SYMBOL(__kmalloc_node);
#endif	/* CONFIG_NUMA */

#ifdef CONFIG_HARDENED_USERCOPY
/*
 * Rejects incorrectly sized objects and objects that are to be copied
 * to/from userspace but do not fall entirely within the containing slab
 * cache's usercopy region.
 *
 * Returns NULL if check passes, otherwise const char * to name of cache
 * to indicate an error.
 */
void __check_heap_object(const void *ptr, unsigned long n, struct page *page,
			 bool to_user)
{
	struct kmem_cache *s;
	unsigned int offset;
	bool is_kfence = is_kfence_address(ptr);

	ptr = kasan_reset_tag(ptr);

	/* Find object and usable object size. */
	s = page->slab_cache;

	/* Reject impossible pointers. */
	if (ptr < page_address(page))
		usercopy_abort("SLUB object not in SLUB page?!", NULL,
			       to_user, 0, n);

	/* Find offset within object. */
	if (is_kfence)
		offset = ptr - kfence_object_start(ptr);
	else
		offset = (ptr - page_address(page)) % s->size;

	/* Adjust for redzone and reject if within the redzone. */
	if (!is_kfence && kmem_cache_debug_flags(s, SLAB_RED_ZONE)) {
		if (offset < s->red_left_pad)
			usercopy_abort("SLUB object in left red zone",
				       s->name, to_user, offset, n);
		offset -= s->red_left_pad;
	}

	/* Allow address range falling entirely within usercopy region. */
	if (offset >= s->useroffset &&
	    offset - s->useroffset <= s->usersize &&
	    n <= s->useroffset - offset + s->usersize)
		return;

	usercopy_abort("SLUB object", s->name, to_user, offset, n);
}
#endif /* CONFIG_HARDENED_USERCOPY */

size_t __ksize(const void *object)
{
	struct page *page;

	if (unlikely(object == ZERO_SIZE_PTR))
		return 0;

	page = virt_to_head_page(object);

	if (unlikely(!PageSlab(page))) {
		WARN_ON(!PageCompound(page));
		return page_size(page);
	}

	return slab_ksize(page->slab_cache);
}
EXPORT_SYMBOL(__ksize);

void kfree(const void *x)
{
	struct page *page;
	void *object = (void *)x;

	trace_kfree(_RET_IP_, x);

	if (unlikely(ZERO_OR_NULL_PTR(x)))
		return;

	page = virt_to_head_page(x);
	if (unlikely(!PageSlab(page))) {
		free_nonslab_page(page, object);
		return;
	}
	slab_free(page->slab_cache, page, object, NULL, 1, _RET_IP_);
}
EXPORT_SYMBOL(kfree);

#define SHRINK_PROMOTE_MAX 32

/*
 * kmem_cache_shrink discards empty slabs and promotes the slabs filled
 * up most to the head of the partial lists. New allocations will then
 * fill those up and thus they can be removed from the partial lists.
 *
 * The slabs with the least items are placed last. This results in them
 * being allocated from last increasing the chance that the last objects
 * are freed in them.
 */
static int __kmem_cache_do_shrink(struct kmem_cache *s)
{
	int node;
	int i;
	struct kmem_cache_node *n;
	struct page *page;
	struct page *t;
	struct list_head discard;
	struct list_head promote[SHRINK_PROMOTE_MAX];
	unsigned long flags;
	int ret = 0;

	for_each_kmem_cache_node(s, node, n) {
		INIT_LIST_HEAD(&discard);
		for (i = 0; i < SHRINK_PROMOTE_MAX; i++)
			INIT_LIST_HEAD(promote + i);

		spin_lock_irqsave(&n->list_lock, flags);

		/*
		 * Build lists of slabs to discard or promote.
		 *
		 * Note that concurrent frees may occur while we hold the
		 * list_lock. page->inuse here is the upper limit.
		 */
		list_for_each_entry_safe(page, t, &n->partial, slab_list) {
			int free = page->objects - page->inuse;

			/* Do not reread page->inuse */
			barrier();

			/* We do not keep full slabs on the list */
			BUG_ON(free <= 0);

			if (free == page->objects) {
				list_move(&page->slab_list, &discard);
				n->nr_partial--;
			} else if (free <= SHRINK_PROMOTE_MAX)
				list_move(&page->slab_list, promote + free - 1);
		}

		/*
		 * Promote the slabs filled up most to the head of the
		 * partial list.
		 */
		for (i = SHRINK_PROMOTE_MAX - 1; i >= 0; i--)
			list_splice(promote + i, &n->partial);

		spin_unlock_irqrestore(&n->list_lock, flags);

		/* Release empty slabs */
		list_for_each_entry_safe(page, t, &discard, slab_list)
			discard_slab(s, page);

		if (slabs_node(s, node))
			ret = 1;
	}

	return ret;
}

int __kmem_cache_shrink(struct kmem_cache *s)
{
	flush_all(s);
	return __kmem_cache_do_shrink(s);
}

static int slab_mem_going_offline_callback(void *arg)
{
	struct kmem_cache *s;

	mutex_lock(&slab_mutex);
	list_for_each_entry(s, &slab_caches, list) {
		flush_all_cpus_locked(s);
		__kmem_cache_do_shrink(s);
	}
	mutex_unlock(&slab_mutex);

	return 0;
}

static void slab_mem_offline_callback(void *arg)
{
	struct memory_notify *marg = arg;
	int offline_node;

	offline_node = marg->status_change_nid_normal;

	/*
	 * If the node still has available memory. we need kmem_cache_node
	 * for it yet.
	 */
	if (offline_node < 0)
		return;

	mutex_lock(&slab_mutex);
	node_clear(offline_node, slab_nodes);
	/*
	 * We no longer free kmem_cache_node structures here, as it would be
	 * racy with all get_node() users, and infeasible to protect them with
	 * slab_mutex.
	 */
	mutex_unlock(&slab_mutex);
}

static int slab_mem_going_online_callback(void *arg)
{
	struct kmem_cache_node *n;
	struct kmem_cache *s;
	struct memory_notify *marg = arg;
	int nid = marg->status_change_nid_normal;
	int ret = 0;

	/*
	 * If the node's memory is already available, then kmem_cache_node is
	 * already created. Nothing to do.
	 */
	if (nid < 0)
		return 0;

	/*
	 * We are bringing a node online. No memory is available yet. We must
	 * allocate a kmem_cache_node structure in order to bring the node
	 * online.
	 */
	mutex_lock(&slab_mutex);
	list_for_each_entry(s, &slab_caches, list) {
		/*
		 * The structure may already exist if the node was previously
		 * onlined and offlined.
		 */
		if (get_node(s, nid))
			continue;
		/*
		 * XXX: kmem_cache_alloc_node will fallback to other nodes
		 *      since memory is not yet available from the node that
		 *      is brought up.
		 */
		n = kmem_cache_alloc(kmem_cache_node, GFP_KERNEL);
		if (!n) {
			ret = -ENOMEM;
			goto out;
		}
		init_kmem_cache_node(n);
		s->node[nid] = n;
	}
	/*
	 * Any cache created after this point will also have kmem_cache_node
	 * initialized for the new node.
	 */
	node_set(nid, slab_nodes);
out:
	mutex_unlock(&slab_mutex);
	return ret;
}

static int slab_memory_callback(struct notifier_block *self,
				unsigned long action, void *arg)
{
	int ret = 0;

	switch (action) {
	case MEM_GOING_ONLINE:
		ret = slab_mem_going_online_callback(arg);
		break;
	case MEM_GOING_OFFLINE:
		ret = slab_mem_going_offline_callback(arg);
		break;
	case MEM_OFFLINE:
	case MEM_CANCEL_ONLINE:
		slab_mem_offline_callback(arg);
		break;
	case MEM_ONLINE:
	case MEM_CANCEL_OFFLINE:
		break;
	}
	if (ret)
		ret = notifier_from_errno(ret);
	else
		ret = NOTIFY_OK;
	return ret;
}

static struct notifier_block slab_memory_callback_nb = {
	.notifier_call = slab_memory_callback,
	.priority = SLAB_CALLBACK_PRI,
};

/********************************************************************
 *			Basic setup of slabs
 *******************************************************************/

/*
 * Used for early kmem_cache structures that were allocated using
 * the page allocator. Allocate them properly then fix up the pointers
 * that may be pointing to the wrong kmem_cache structure.
 */

static struct kmem_cache * __init bootstrap(struct kmem_cache *static_cache)
{
	int node;
	struct kmem_cache *s = kmem_cache_zalloc(kmem_cache, GFP_NOWAIT);
	struct kmem_cache_node *n;

	memcpy(s, static_cache, kmem_cache->object_size);

	/*
	 * This runs very early, and only the boot processor is supposed to be
	 * up.  Even if it weren't true, IRQs are not up so we couldn't fire
	 * IPIs around.
	 */
	__flush_cpu_slab(s, smp_processor_id());
	for_each_kmem_cache_node(s, node, n) {
		struct page *p;

		list_for_each_entry(p, &n->partial, slab_list)
			p->slab_cache = s;

#ifdef CONFIG_SLUB_DEBUG
		list_for_each_entry(p, &n->full, slab_list)
			p->slab_cache = s;
#endif
	}
	list_add(&s->list, &slab_caches);
	return s;
}

void __init kmem_cache_init(void)
{
	static __initdata struct kmem_cache boot_kmem_cache,
		boot_kmem_cache_node;
	int node;

	if (debug_guardpage_minorder())
		slub_max_order = 0;

	/* Print slub debugging pointers without hashing */
	if (__slub_debug_enabled())
		no_hash_pointers_enable(NULL);

	kmem_cache_node = &boot_kmem_cache_node;
	kmem_cache = &boot_kmem_cache;

	/*
	 * Initialize the nodemask for which we will allocate per node
	 * structures. Here we don't need taking slab_mutex yet.
	 */
	for_each_node_state(node, N_NORMAL_MEMORY)
		node_set(node, slab_nodes);

	create_boot_cache(kmem_cache_node, "kmem_cache_node",
		sizeof(struct kmem_cache_node), SLAB_HWCACHE_ALIGN, 0, 0);

	register_hotmemory_notifier(&slab_memory_callback_nb);

	/* Able to allocate the per node structures */
	slab_state = PARTIAL;

	create_boot_cache(kmem_cache, "kmem_cache",
			offsetof(struct kmem_cache, node) +
				nr_node_ids * sizeof(struct kmem_cache_node *),
		       SLAB_HWCACHE_ALIGN, 0, 0);

	kmem_cache = bootstrap(&boot_kmem_cache);
	kmem_cache_node = bootstrap(&boot_kmem_cache_node);

	/* Now we can use the kmem_cache to allocate kmalloc slabs */
	setup_kmalloc_cache_index_table();
	create_kmalloc_caches(0);

	/* Setup random freelists for each cache */
	init_freelist_randomization();

	cpuhp_setup_state_nocalls(CPUHP_SLUB_DEAD, "slub:dead", NULL,
				  slub_cpu_dead);

	pr_info("SLUB: HWalign=%d, Order=%u-%u, MinObjects=%u, CPUs=%u, Nodes=%u\n",
		cache_line_size(),
		slub_min_order, slub_max_order, slub_min_objects,
		nr_cpu_ids, nr_node_ids);
}

void __init kmem_cache_init_late(void)
{
}

struct kmem_cache *
__kmem_cache_alias(const char *name, unsigned int size, unsigned int align,
		   slab_flags_t flags, void (*ctor)(void *))
{
	struct kmem_cache *s;

	s = find_mergeable(size, align, flags, name, ctor);
	if (s) {
		s->refcount++;

		/*
		 * Adjust the object sizes so that we clear
		 * the complete object on kzalloc.
		 */
		s->object_size = max(s->object_size, size);
		s->inuse = max(s->inuse, ALIGN(size, sizeof(void *)));

		if (sysfs_slab_alias(s, name)) {
			s->refcount--;
			s = NULL;
		}
	}

	return s;
}

int __kmem_cache_create(struct kmem_cache *s, slab_flags_t flags)
{
	int err;

	err = kmem_cache_open(s, flags);
	if (err)
		return err;

	/* Mutex is not taken during early boot */
	if (slab_state <= UP)
		return 0;

	err = sysfs_slab_add(s);
	if (err) {
		__kmem_cache_release(s);
		return err;
	}

	if (s->flags & SLAB_STORE_USER)
		debugfs_slab_add(s);

	return 0;
}

void *__kmalloc_track_caller(size_t size, gfp_t gfpflags, unsigned long caller)
{
	struct kmem_cache *s;
	void *ret;

	if (unlikely(size > KMALLOC_MAX_CACHE_SIZE))
		return kmalloc_large(size, gfpflags);

	s = kmalloc_slab(size, gfpflags);

	if (unlikely(ZERO_OR_NULL_PTR(s)))
		return s;

	ret = slab_alloc(s, gfpflags, caller, size);

	/* Honor the call site pointer we received. */
	trace_kmalloc(caller, ret, size, s->size, gfpflags);

	return ret;
}
EXPORT_SYMBOL(__kmalloc_track_caller);

#ifdef CONFIG_NUMA
void *__kmalloc_node_track_caller(size_t size, gfp_t gfpflags,
					int node, unsigned long caller)
{
	struct kmem_cache *s;
	void *ret;

	if (unlikely(size > KMALLOC_MAX_CACHE_SIZE)) {
		ret = kmalloc_large_node(size, gfpflags, node);

		trace_kmalloc_node(caller, ret,
				   size, PAGE_SIZE << get_order(size),
				   gfpflags, node);

		return ret;
	}

	s = kmalloc_slab(size, gfpflags);

	if (unlikely(ZERO_OR_NULL_PTR(s)))
		return s;

	ret = slab_alloc_node(s, gfpflags, node, caller, size);

	/* Honor the call site pointer we received. */
	trace_kmalloc_node(caller, ret, size, s->size, gfpflags, node);

	return ret;
}
EXPORT_SYMBOL(__kmalloc_node_track_caller);
#endif

#ifdef CONFIG_SYSFS
static int count_inuse(struct page *page)
{
	return page->inuse;
}

static int count_total(struct page *page)
{
	return page->objects;
}
#endif

#ifdef CONFIG_SLUB_DEBUG
static void validate_slab(struct kmem_cache *s, struct page *page,
			  unsigned long *obj_map)
{
	void *p;
	void *addr = page_address(page);
	unsigned long flags;

	slab_lock(page, &flags);

	if (!check_slab(s, page) || !on_freelist(s, page, NULL))
		goto unlock;

	/* Now we know that a valid freelist exists */
	__fill_map(obj_map, s, page);
	for_each_object(p, s, addr, page->objects) {
		u8 val = test_bit(__obj_to_index(s, addr, p), obj_map) ?
			 SLUB_RED_INACTIVE : SLUB_RED_ACTIVE;

		if (!check_object(s, page, p, val))
			break;
	}
unlock:
	slab_unlock(page, &flags);
}

static int validate_slab_node(struct kmem_cache *s,
		struct kmem_cache_node *n, unsigned long *obj_map)
{
	unsigned long count = 0;
	struct page *page;
	unsigned long flags;

	spin_lock_irqsave(&n->list_lock, flags);

	list_for_each_entry(page, &n->partial, slab_list) {
		validate_slab(s, page, obj_map);
		count++;
	}
	if (count != n->nr_partial) {
		pr_err("SLUB %s: %ld partial slabs counted but counter=%ld\n",
		       s->name, count, n->nr_partial);
		slab_add_kunit_errors();
	}

	if (!(s->flags & SLAB_STORE_USER))
		goto out;

	list_for_each_entry(page, &n->full, slab_list) {
		validate_slab(s, page, obj_map);
		count++;
	}
	if (count != atomic_long_read(&n->nr_slabs)) {
		pr_err("SLUB: %s %ld slabs counted but counter=%ld\n",
		       s->name, count, atomic_long_read(&n->nr_slabs));
		slab_add_kunit_errors();
	}

out:
	spin_unlock_irqrestore(&n->list_lock, flags);
	return count;
}

long validate_slab_cache(struct kmem_cache *s)
{
	int node;
	unsigned long count = 0;
	struct kmem_cache_node *n;
	unsigned long *obj_map;

	obj_map = bitmap_alloc(oo_objects(s->oo), GFP_KERNEL);
	if (!obj_map)
		return -ENOMEM;

	flush_all(s);
	for_each_kmem_cache_node(s, node, n)
		count += validate_slab_node(s, n, obj_map);

	bitmap_free(obj_map);

	return count;
}
EXPORT_SYMBOL(validate_slab_cache);

#ifdef CONFIG_DEBUG_FS
/*
 * Generate lists of code addresses where slabcache objects are allocated
 * and freed.
 */

struct location {
	unsigned long count;
	unsigned long addr;
	long long sum_time;
	long min_time;
	long max_time;
	long min_pid;
	long max_pid;
	DECLARE_BITMAP(cpus, NR_CPUS);
	nodemask_t nodes;
};

struct loc_track {
	unsigned long max;
	unsigned long count;
	struct location *loc;
	loff_t idx;
};

static struct dentry *slab_debugfs_root;

static void free_loc_track(struct loc_track *t)
{
	if (t->max)
		free_pages((unsigned long)t->loc,
			get_order(sizeof(struct location) * t->max));
}

static int alloc_loc_track(struct loc_track *t, unsigned long max, gfp_t flags)
{
	struct location *l;
	int order;

	order = get_order(sizeof(struct location) * max);

	l = (void *)__get_free_pages(flags, order);
	if (!l)
		return 0;

	if (t->count) {
		memcpy(l, t->loc, sizeof(struct location) * t->count);
		free_loc_track(t);
	}
	t->max = max;
	t->loc = l;
	return 1;
}

static int add_location(struct loc_track *t, struct kmem_cache *s,
				const struct track *track)
{
	long start, end, pos;
	struct location *l;
	unsigned long caddr;
	unsigned long age = jiffies - track->when;

	start = -1;
	end = t->count;

	for ( ; ; ) {
		pos = start + (end - start + 1) / 2;

		/*
		 * There is nothing at "end". If we end up there
		 * we need to add something to before end.
		 */
		if (pos == end)
			break;

		caddr = t->loc[pos].addr;
		if (track->addr == caddr) {

			l = &t->loc[pos];
			l->count++;
			if (track->when) {
				l->sum_time += age;
				if (age < l->min_time)
					l->min_time = age;
				if (age > l->max_time)
					l->max_time = age;

				if (track->pid < l->min_pid)
					l->min_pid = track->pid;
				if (track->pid > l->max_pid)
					l->max_pid = track->pid;

				cpumask_set_cpu(track->cpu,
						to_cpumask(l->cpus));
			}
			node_set(page_to_nid(virt_to_page(track)), l->nodes);
			return 1;
		}

		if (track->addr < caddr)
			end = pos;
		else
			start = pos;
	}

	/*
	 * Not found. Insert new tracking element.
	 */
	if (t->count >= t->max && !alloc_loc_track(t, 2 * t->max, GFP_ATOMIC))
		return 0;

	l = t->loc + pos;
	if (pos < t->count)
		memmove(l + 1, l,
			(t->count - pos) * sizeof(struct location));
	t->count++;
	l->count = 1;
	l->addr = track->addr;
	l->sum_time = age;
	l->min_time = age;
	l->max_time = age;
	l->min_pid = track->pid;
	l->max_pid = track->pid;
	cpumask_clear(to_cpumask(l->cpus));
	cpumask_set_cpu(track->cpu, to_cpumask(l->cpus));
	nodes_clear(l->nodes);
	node_set(page_to_nid(virt_to_page(track)), l->nodes);
	return 1;
}

static void process_slab(struct loc_track *t, struct kmem_cache *s,
		struct page *page, enum track_item alloc,
		unsigned long *obj_map)
{
	void *addr = page_address(page);
	void *p;

	__fill_map(obj_map, s, page);

	for_each_object(p, s, addr, page->objects)
		if (!test_bit(__obj_to_index(s, addr, p), obj_map))
			add_location(t, s, get_track(s, p, alloc));
}
#endif  /* CONFIG_DEBUG_FS   */
#endif	/* CONFIG_SLUB_DEBUG */

#ifdef CONFIG_SYSFS
enum slab_stat_type {
	SL_ALL,			/* All slabs */
	SL_PARTIAL,		/* Only partially allocated slabs */
	SL_CPU,			/* Only slabs used for cpu caches */
	SL_OBJECTS,		/* Determine allocated objects not slabs */
	SL_TOTAL		/* Determine object capacity not slabs */
};

#define SO_ALL		(1 << SL_ALL)
#define SO_PARTIAL	(1 << SL_PARTIAL)
#define SO_CPU		(1 << SL_CPU)
#define SO_OBJECTS	(1 << SL_OBJECTS)
#define SO_TOTAL	(1 << SL_TOTAL)

static ssize_t show_slab_objects(struct kmem_cache *s,
				 char *buf, unsigned long flags)
{
	unsigned long total = 0;
	int node;
	int x;
	unsigned long *nodes;
	int len = 0;

	nodes = kcalloc(nr_node_ids, sizeof(unsigned long), GFP_KERNEL);
	if (!nodes)
		return -ENOMEM;

	if (flags & SO_CPU) {
		int cpu;

		for_each_possible_cpu(cpu) {
			struct kmem_cache_cpu *c = per_cpu_ptr(s->cpu_slab,
							       cpu);
			int node;
			struct page *page;

			page = READ_ONCE(c->page);
			if (!page)
				continue;

			node = page_to_nid(page);
			if (flags & SO_TOTAL)
				x = page->objects;
			else if (flags & SO_OBJECTS)
				x = page->inuse;
			else
				x = 1;

			total += x;
			nodes[node] += x;

			page = slub_percpu_partial_read_once(c);
			if (page) {
				node = page_to_nid(page);
				if (flags & SO_TOTAL)
					WARN_ON_ONCE(1);
				else if (flags & SO_OBJECTS)
					WARN_ON_ONCE(1);
				else
					x = page->pages;
				total += x;
				nodes[node] += x;
			}
		}
	}

	/*
	 * It is impossible to take "mem_hotplug_lock" here with "kernfs_mutex"
	 * already held which will conflict with an existing lock order:
	 *
	 * mem_hotplug_lock->slab_mutex->kernfs_mutex
	 *
	 * We don't really need mem_hotplug_lock (to hold off
	 * slab_mem_going_offline_callback) here because slab's memory hot
	 * unplug code doesn't destroy the kmem_cache->node[] data.
	 */

#ifdef CONFIG_SLUB_DEBUG
	if (flags & SO_ALL) {
		struct kmem_cache_node *n;

		for_each_kmem_cache_node(s, node, n) {

			if (flags & SO_TOTAL)
				x = atomic_long_read(&n->total_objects);
			else if (flags & SO_OBJECTS)
				x = atomic_long_read(&n->total_objects) -
					count_partial(n, count_free);
			else
				x = atomic_long_read(&n->nr_slabs);
			total += x;
			nodes[node] += x;
		}

	} else
#endif
	if (flags & SO_PARTIAL) {
		struct kmem_cache_node *n;

		for_each_kmem_cache_node(s, node, n) {
			if (flags & SO_TOTAL)
				x = count_partial(n, count_total);
			else if (flags & SO_OBJECTS)
				x = count_partial(n, count_inuse);
			else
				x = n->nr_partial;
			total += x;
			nodes[node] += x;
		}
	}

	len += sysfs_emit_at(buf, len, "%lu", total);
#ifdef CONFIG_NUMA
	for (node = 0; node < nr_node_ids; node++) {
		if (nodes[node])
			len += sysfs_emit_at(buf, len, " N%d=%lu",
					     node, nodes[node]);
	}
#endif
	len += sysfs_emit_at(buf, len, "\n");
	kfree(nodes);

	return len;
}

#define to_slab_attr(n) container_of(n, struct slab_attribute, attr)
#define to_slab(n) container_of(n, struct kmem_cache, kobj)

struct slab_attribute {
	struct attribute attr;
	ssize_t (*show)(struct kmem_cache *s, char *buf);
	ssize_t (*store)(struct kmem_cache *s, const char *x, size_t count);
};

#define SLAB_ATTR_RO(_name) \
	static struct slab_attribute _name##_attr = \
	__ATTR(_name, 0400, _name##_show, NULL)

#define SLAB_ATTR(_name) \
	static struct slab_attribute _name##_attr =  \
	__ATTR(_name, 0600, _name##_show, _name##_store)

static ssize_t slab_size_show(struct kmem_cache *s, char *buf)
{
	return sysfs_emit(buf, "%u\n", s->size);
}
SLAB_ATTR_RO(slab_size);

static ssize_t align_show(struct kmem_cache *s, char *buf)
{
	return sysfs_emit(buf, "%u\n", s->align);
}
SLAB_ATTR_RO(align);

static ssize_t object_size_show(struct kmem_cache *s, char *buf)
{
	return sysfs_emit(buf, "%u\n", s->object_size);
}
SLAB_ATTR_RO(object_size);

static ssize_t objs_per_slab_show(struct kmem_cache *s, char *buf)
{
	return sysfs_emit(buf, "%u\n", oo_objects(s->oo));
}
SLAB_ATTR_RO(objs_per_slab);

static ssize_t order_show(struct kmem_cache *s, char *buf)
{
	return sysfs_emit(buf, "%u\n", oo_order(s->oo));
}
SLAB_ATTR_RO(order);

static ssize_t min_partial_show(struct kmem_cache *s, char *buf)
{
	return sysfs_emit(buf, "%lu\n", s->min_partial);
}

static ssize_t min_partial_store(struct kmem_cache *s, const char *buf,
				 size_t length)
{
	unsigned long min;
	int err;

	err = kstrtoul(buf, 10, &min);
	if (err)
		return err;

	set_min_partial(s, min);
	return length;
}
SLAB_ATTR(min_partial);

static ssize_t cpu_partial_show(struct kmem_cache *s, char *buf)
{
	unsigned int nr_partial = 0;
#ifdef CONFIG_SLUB_CPU_PARTIAL
	nr_partial = s->cpu_partial;
#endif

	return sysfs_emit(buf, "%u\n", nr_partial);
}

static ssize_t cpu_partial_store(struct kmem_cache *s, const char *buf,
				 size_t length)
{
	unsigned int objects;
	int err;

	err = kstrtouint(buf, 10, &objects);
	if (err)
		return err;
	if (objects && !kmem_cache_has_cpu_partial(s))
		return -EINVAL;

	slub_set_cpu_partial(s, objects);
	flush_all(s);
	return length;
}
SLAB_ATTR(cpu_partial);

static ssize_t ctor_show(struct kmem_cache *s, char *buf)
{
	if (!s->ctor)
		return 0;
	return sysfs_emit(buf, "%pS\n", s->ctor);
}
SLAB_ATTR_RO(ctor);

static ssize_t aliases_show(struct kmem_cache *s, char *buf)
{
	return sysfs_emit(buf, "%d\n", s->refcount < 0 ? 0 : s->refcount - 1);
}
SLAB_ATTR_RO(aliases);

static ssize_t partial_show(struct kmem_cache *s, char *buf)
{
	return show_slab_objects(s, buf, SO_PARTIAL);
}
SLAB_ATTR_RO(partial);

static ssize_t cpu_slabs_show(struct kmem_cache *s, char *buf)
{
	return show_slab_objects(s, buf, SO_CPU);
}
SLAB_ATTR_RO(cpu_slabs);

static ssize_t objects_show(struct kmem_cache *s, char *buf)
{
	return show_slab_objects(s, buf, SO_ALL|SO_OBJECTS);
}
SLAB_ATTR_RO(objects);

static ssize_t objects_partial_show(struct kmem_cache *s, char *buf)
{
	return show_slab_objects(s, buf, SO_PARTIAL|SO_OBJECTS);
}
SLAB_ATTR_RO(objects_partial);

static ssize_t slabs_cpu_partial_show(struct kmem_cache *s, char *buf)
{
	int objects = 0;
	int pages = 0;
	int cpu;
	int len = 0;

	for_each_online_cpu(cpu) {
		struct page *page;

		page = slub_percpu_partial(per_cpu_ptr(s->cpu_slab, cpu));

		if (page)
			pages += page->pages;
	}

	/* Approximate half-full pages , see slub_set_cpu_partial() */
	objects = (pages * oo_objects(s->oo)) / 2;
	len += sysfs_emit_at(buf, len, "%d(%d)", objects, pages);

#ifdef CONFIG_SMP
	for_each_online_cpu(cpu) {
		struct page *page;

		page = slub_percpu_partial(per_cpu_ptr(s->cpu_slab, cpu));
		if (page) {
			pages = READ_ONCE(page->pages);
			objects = (pages * oo_objects(s->oo)) / 2;
			len += sysfs_emit_at(buf, len, " C%d=%d(%d)",
					     cpu, objects, pages);
		}
	}
#endif
	len += sysfs_emit_at(buf, len, "\n");

	return len;
}
SLAB_ATTR_RO(slabs_cpu_partial);

static ssize_t reclaim_account_show(struct kmem_cache *s, char *buf)
{
	return sysfs_emit(buf, "%d\n", !!(s->flags & SLAB_RECLAIM_ACCOUNT));
}
SLAB_ATTR_RO(reclaim_account);

static ssize_t hwcache_align_show(struct kmem_cache *s, char *buf)
{
	return sysfs_emit(buf, "%d\n", !!(s->flags & SLAB_HWCACHE_ALIGN));
}
SLAB_ATTR_RO(hwcache_align);

#ifdef CONFIG_ZONE_DMA
static ssize_t cache_dma_show(struct kmem_cache *s, char *buf)
{
	return sysfs_emit(buf, "%d\n", !!(s->flags & SLAB_CACHE_DMA));
}
SLAB_ATTR_RO(cache_dma);
#endif

static ssize_t usersize_show(struct kmem_cache *s, char *buf)
{
	return sysfs_emit(buf, "%u\n", s->usersize);
}
SLAB_ATTR_RO(usersize);

static ssize_t destroy_by_rcu_show(struct kmem_cache *s, char *buf)
{
	return sysfs_emit(buf, "%d\n", !!(s->flags & SLAB_TYPESAFE_BY_RCU));
}
SLAB_ATTR_RO(destroy_by_rcu);

#ifdef CONFIG_SLUB_DEBUG
static ssize_t slabs_show(struct kmem_cache *s, char *buf)
{
	return show_slab_objects(s, buf, SO_ALL);
}
SLAB_ATTR_RO(slabs);

static ssize_t total_objects_show(struct kmem_cache *s, char *buf)
{
	return show_slab_objects(s, buf, SO_ALL|SO_TOTAL);
}
SLAB_ATTR_RO(total_objects);

static ssize_t sanity_checks_show(struct kmem_cache *s, char *buf)
{
	return sysfs_emit(buf, "%d\n", !!(s->flags & SLAB_CONSISTENCY_CHECKS));
}
SLAB_ATTR_RO(sanity_checks);

static ssize_t trace_show(struct kmem_cache *s, char *buf)
{
	return sysfs_emit(buf, "%d\n", !!(s->flags & SLAB_TRACE));
}
SLAB_ATTR_RO(trace);

static ssize_t red_zone_show(struct kmem_cache *s, char *buf)
{
	return sysfs_emit(buf, "%d\n", !!(s->flags & SLAB_RED_ZONE));
}

SLAB_ATTR_RO(red_zone);

static ssize_t poison_show(struct kmem_cache *s, char *buf)
{
	return sysfs_emit(buf, "%d\n", !!(s->flags & SLAB_POISON));
}

SLAB_ATTR_RO(poison);

static ssize_t store_user_show(struct kmem_cache *s, char *buf)
{
	return sysfs_emit(buf, "%d\n", !!(s->flags & SLAB_STORE_USER));
}

SLAB_ATTR_RO(store_user);

static ssize_t validate_show(struct kmem_cache *s, char *buf)
{
	return 0;
}

static ssize_t validate_store(struct kmem_cache *s,
			const char *buf, size_t length)
{
	int ret = -EINVAL;

	if (buf[0] == '1') {
		ret = validate_slab_cache(s);
		if (ret >= 0)
			ret = length;
	}
	return ret;
}
SLAB_ATTR(validate);

#endif /* CONFIG_SLUB_DEBUG */

#ifdef CONFIG_FAILSLAB
static ssize_t failslab_show(struct kmem_cache *s, char *buf)
{
	return sysfs_emit(buf, "%d\n", !!(s->flags & SLAB_FAILSLAB));
}
SLAB_ATTR_RO(failslab);
#endif

static ssize_t shrink_show(struct kmem_cache *s, char *buf)
{
	return 0;
}

static ssize_t shrink_store(struct kmem_cache *s,
			const char *buf, size_t length)
{
	if (buf[0] == '1')
		kmem_cache_shrink(s);
	else
		return -EINVAL;
	return length;
}
SLAB_ATTR(shrink);

#ifdef CONFIG_NUMA
static ssize_t remote_node_defrag_ratio_show(struct kmem_cache *s, char *buf)
{
	return sysfs_emit(buf, "%u\n", s->remote_node_defrag_ratio / 10);
}

static ssize_t remote_node_defrag_ratio_store(struct kmem_cache *s,
				const char *buf, size_t length)
{
	unsigned int ratio;
	int err;

	err = kstrtouint(buf, 10, &ratio);
	if (err)
		return err;
	if (ratio > 100)
		return -ERANGE;

	s->remote_node_defrag_ratio = ratio * 10;

	return length;
}
SLAB_ATTR(remote_node_defrag_ratio);
#endif

#ifdef CONFIG_SLUB_STATS
static int show_stat(struct kmem_cache *s, char *buf, enum stat_item si)
{
	unsigned long sum  = 0;
	int cpu;
	int len = 0;
	int *data = kmalloc_array(nr_cpu_ids, sizeof(int), GFP_KERNEL);

	if (!data)
		return -ENOMEM;

	for_each_online_cpu(cpu) {
		unsigned x = per_cpu_ptr(s->cpu_slab, cpu)->stat[si];

		data[cpu] = x;
		sum += x;
	}

	len += sysfs_emit_at(buf, len, "%lu", sum);

#ifdef CONFIG_SMP
	for_each_online_cpu(cpu) {
		if (data[cpu])
			len += sysfs_emit_at(buf, len, " C%d=%u",
					     cpu, data[cpu]);
	}
#endif
	kfree(data);
	len += sysfs_emit_at(buf, len, "\n");

	return len;
}

static void clear_stat(struct kmem_cache *s, enum stat_item si)
{
	int cpu;

	for_each_online_cpu(cpu)
		per_cpu_ptr(s->cpu_slab, cpu)->stat[si] = 0;
}

#define STAT_ATTR(si, text) 					\
static ssize_t text##_show(struct kmem_cache *s, char *buf)	\
{								\
	return show_stat(s, buf, si);				\
}								\
static ssize_t text##_store(struct kmem_cache *s,		\
				const char *buf, size_t length)	\
{								\
	if (buf[0] != '0')					\
		return -EINVAL;					\
	clear_stat(s, si);					\
	return length;						\
}								\
SLAB_ATTR(text);						\

STAT_ATTR(ALLOC_FASTPATH, alloc_fastpath);
STAT_ATTR(ALLOC_SLOWPATH, alloc_slowpath);
STAT_ATTR(FREE_FASTPATH, free_fastpath);
STAT_ATTR(FREE_SLOWPATH, free_slowpath);
STAT_ATTR(FREE_FROZEN, free_frozen);
STAT_ATTR(FREE_ADD_PARTIAL, free_add_partial);
STAT_ATTR(FREE_REMOVE_PARTIAL, free_remove_partial);
STAT_ATTR(ALLOC_FROM_PARTIAL, alloc_from_partial);
STAT_ATTR(ALLOC_SLAB, alloc_slab);
STAT_ATTR(ALLOC_REFILL, alloc_refill);
STAT_ATTR(ALLOC_NODE_MISMATCH, alloc_node_mismatch);
STAT_ATTR(FREE_SLAB, free_slab);
STAT_ATTR(CPUSLAB_FLUSH, cpuslab_flush);
STAT_ATTR(DEACTIVATE_FULL, deactivate_full);
STAT_ATTR(DEACTIVATE_EMPTY, deactivate_empty);
STAT_ATTR(DEACTIVATE_TO_HEAD, deactivate_to_head);
STAT_ATTR(DEACTIVATE_TO_TAIL, deactivate_to_tail);
STAT_ATTR(DEACTIVATE_REMOTE_FREES, deactivate_remote_frees);
STAT_ATTR(DEACTIVATE_BYPASS, deactivate_bypass);
STAT_ATTR(ORDER_FALLBACK, order_fallback);
STAT_ATTR(CMPXCHG_DOUBLE_CPU_FAIL, cmpxchg_double_cpu_fail);
STAT_ATTR(CMPXCHG_DOUBLE_FAIL, cmpxchg_double_fail);
STAT_ATTR(CPU_PARTIAL_ALLOC, cpu_partial_alloc);
STAT_ATTR(CPU_PARTIAL_FREE, cpu_partial_free);
STAT_ATTR(CPU_PARTIAL_NODE, cpu_partial_node);
STAT_ATTR(CPU_PARTIAL_DRAIN, cpu_partial_drain);
#endif	/* CONFIG_SLUB_STATS */

static struct attribute *slab_attrs[] = {
	&slab_size_attr.attr,
	&object_size_attr.attr,
	&objs_per_slab_attr.attr,
	&order_attr.attr,
	&min_partial_attr.attr,
	&cpu_partial_attr.attr,
	&objects_attr.attr,
	&objects_partial_attr.attr,
	&partial_attr.attr,
	&cpu_slabs_attr.attr,
	&ctor_attr.attr,
	&aliases_attr.attr,
	&align_attr.attr,
	&hwcache_align_attr.attr,
	&reclaim_account_attr.attr,
	&destroy_by_rcu_attr.attr,
	&shrink_attr.attr,
	&slabs_cpu_partial_attr.attr,
#ifdef CONFIG_SLUB_DEBUG
	&total_objects_attr.attr,
	&slabs_attr.attr,
	&sanity_checks_attr.attr,
	&trace_attr.attr,
	&red_zone_attr.attr,
	&poison_attr.attr,
	&store_user_attr.attr,
	&validate_attr.attr,
#endif
#ifdef CONFIG_ZONE_DMA
	&cache_dma_attr.attr,
#endif
#ifdef CONFIG_NUMA
	&remote_node_defrag_ratio_attr.attr,
#endif
#ifdef CONFIG_SLUB_STATS
	&alloc_fastpath_attr.attr,
	&alloc_slowpath_attr.attr,
	&free_fastpath_attr.attr,
	&free_slowpath_attr.attr,
	&free_frozen_attr.attr,
	&free_add_partial_attr.attr,
	&free_remove_partial_attr.attr,
	&alloc_from_partial_attr.attr,
	&alloc_slab_attr.attr,
	&alloc_refill_attr.attr,
	&alloc_node_mismatch_attr.attr,
	&free_slab_attr.attr,
	&cpuslab_flush_attr.attr,
	&deactivate_full_attr.attr,
	&deactivate_empty_attr.attr,
	&deactivate_to_head_attr.attr,
	&deactivate_to_tail_attr.attr,
	&deactivate_remote_frees_attr.attr,
	&deactivate_bypass_attr.attr,
	&order_fallback_attr.attr,
	&cmpxchg_double_fail_attr.attr,
	&cmpxchg_double_cpu_fail_attr.attr,
	&cpu_partial_alloc_attr.attr,
	&cpu_partial_free_attr.attr,
	&cpu_partial_node_attr.attr,
	&cpu_partial_drain_attr.attr,
#endif
#ifdef CONFIG_FAILSLAB
	&failslab_attr.attr,
#endif
	&usersize_attr.attr,

	NULL
};

static const struct attribute_group slab_attr_group = {
	.attrs = slab_attrs,
};

static ssize_t slab_attr_show(struct kobject *kobj,
				struct attribute *attr,
				char *buf)
{
	struct slab_attribute *attribute;
	struct kmem_cache *s;
	int err;

	attribute = to_slab_attr(attr);
	s = to_slab(kobj);

	if (!attribute->show)
		return -EIO;

	err = attribute->show(s, buf);

	return err;
}

static ssize_t slab_attr_store(struct kobject *kobj,
				struct attribute *attr,
				const char *buf, size_t len)
{
	struct slab_attribute *attribute;
	struct kmem_cache *s;
	int err;

	attribute = to_slab_attr(attr);
	s = to_slab(kobj);

	if (!attribute->store)
		return -EIO;

	err = attribute->store(s, buf, len);
	return err;
}

static void kmem_cache_release(struct kobject *k)
{
	slab_kmem_cache_release(to_slab(k));
}

static const struct sysfs_ops slab_sysfs_ops = {
	.show = slab_attr_show,
	.store = slab_attr_store,
};

static struct kobj_type slab_ktype = {
	.sysfs_ops = &slab_sysfs_ops,
	.release = kmem_cache_release,
};

static struct kset *slab_kset;

static inline struct kset *cache_kset(struct kmem_cache *s)
{
	return slab_kset;
}

#define ID_STR_LENGTH 64

/* Create a unique string id for a slab cache:
 *
 * Format	:[flags-]size
 */
static char *create_unique_id(struct kmem_cache *s)
{
	char *name = kmalloc(ID_STR_LENGTH, GFP_KERNEL);
	char *p = name;

	BUG_ON(!name);

	*p++ = ':';
	/*
	 * First flags affecting slabcache operations. We will only
	 * get here for aliasable slabs so we do not need to support
	 * too many flags. The flags here must cover all flags that
	 * are matched during merging to guarantee that the id is
	 * unique.
	 */
	if (s->flags & SLAB_CACHE_DMA)
		*p++ = 'd';
	if (s->flags & SLAB_CACHE_DMA32)
		*p++ = 'D';
	if (s->flags & SLAB_RECLAIM_ACCOUNT)
		*p++ = 'a';
	if (s->flags & SLAB_CONSISTENCY_CHECKS)
		*p++ = 'F';
	if (s->flags & SLAB_ACCOUNT)
		*p++ = 'A';
	if (p != name + 1)
		*p++ = '-';
	p += sprintf(p, "%07u", s->size);

	BUG_ON(p > name + ID_STR_LENGTH - 1);
	return name;
}

static int sysfs_slab_add(struct kmem_cache *s)
{
	int err;
	const char *name;
	struct kset *kset = cache_kset(s);
	int unmergeable = slab_unmergeable(s);

	if (!kset) {
		kobject_init(&s->kobj, &slab_ktype);
		return 0;
	}

	if (!unmergeable && disable_higher_order_debug &&
			(slub_debug & DEBUG_METADATA_FLAGS))
		unmergeable = 1;

	if (unmergeable) {
		/*
		 * Slabcache can never be merged so we can use the name proper.
		 * This is typically the case for debug situations. In that
		 * case we can catch duplicate names easily.
		 */
		sysfs_remove_link(&slab_kset->kobj, s->name);
		name = s->name;
	} else {
		/*
		 * Create a unique name for the slab as a target
		 * for the symlinks.
		 */
		name = create_unique_id(s);
	}

	s->kobj.kset = kset;
	err = kobject_init_and_add(&s->kobj, &slab_ktype, NULL, "%s", name);
	if (err)
		goto out;

	err = sysfs_create_group(&s->kobj, &slab_attr_group);
	if (err)
		goto out_del_kobj;

	if (!unmergeable) {
		/* Setup first alias */
		sysfs_slab_alias(s, s->name);
	}
out:
	if (!unmergeable)
		kfree(name);
	return err;
out_del_kobj:
	kobject_del(&s->kobj);
	goto out;
}

void sysfs_slab_unlink(struct kmem_cache *s)
{
	if (slab_state >= FULL)
		kobject_del(&s->kobj);
}

void sysfs_slab_release(struct kmem_cache *s)
{
	if (slab_state >= FULL)
		kobject_put(&s->kobj);
}

/*
 * Need to buffer aliases during bootup until sysfs becomes
 * available lest we lose that information.
 */
struct saved_alias {
	struct kmem_cache *s;
	const char *name;
	struct saved_alias *next;
};

static struct saved_alias *alias_list;

static int sysfs_slab_alias(struct kmem_cache *s, const char *name)
{
	struct saved_alias *al;

	if (slab_state == FULL) {
		/*
		 * If we have a leftover link then remove it.
		 */
		sysfs_remove_link(&slab_kset->kobj, name);
		return sysfs_create_link(&slab_kset->kobj, &s->kobj, name);
	}

	al = kmalloc(sizeof(struct saved_alias), GFP_KERNEL);
	if (!al)
		return -ENOMEM;

	al->s = s;
	al->name = name;
	al->next = alias_list;
	alias_list = al;
	return 0;
}

static int __init slab_sysfs_init(void)
{
	struct kmem_cache *s;
	int err;

	mutex_lock(&slab_mutex);

	slab_kset = kset_create_and_add("slab", NULL, kernel_kobj);
	if (!slab_kset) {
		mutex_unlock(&slab_mutex);
		pr_err("Cannot register slab subsystem.\n");
		return -ENOSYS;
	}

	slab_state = FULL;

	list_for_each_entry(s, &slab_caches, list) {
		err = sysfs_slab_add(s);
		if (err)
			pr_err("SLUB: Unable to add boot slab %s to sysfs\n",
			       s->name);
	}

	while (alias_list) {
		struct saved_alias *al = alias_list;

		alias_list = alias_list->next;
		err = sysfs_slab_alias(al->s, al->name);
		if (err)
			pr_err("SLUB: Unable to add boot slab alias %s to sysfs\n",
			       al->name);
		kfree(al);
	}

	mutex_unlock(&slab_mutex);
	return 0;
}

__initcall(slab_sysfs_init);
#endif /* CONFIG_SYSFS */

#if defined(CONFIG_SLUB_DEBUG) && defined(CONFIG_DEBUG_FS)
static int slab_debugfs_show(struct seq_file *seq, void *v)
{
<<<<<<< HEAD

	struct location *l;
	unsigned int idx = *(unsigned int *)v;
	struct loc_track *t = seq->private;

=======
	struct loc_track *t = seq->private;
	struct location *l;
	unsigned long idx;

	idx = (unsigned long) t->idx;
>>>>>>> df0cc57e
	if (idx < t->count) {
		l = &t->loc[idx];

		seq_printf(seq, "%7ld ", l->count);

		if (l->addr)
			seq_printf(seq, "%pS", (void *)l->addr);
		else
			seq_puts(seq, "<not-available>");

		if (l->sum_time != l->min_time) {
			seq_printf(seq, " age=%ld/%llu/%ld",
				l->min_time, div_u64(l->sum_time, l->count),
				l->max_time);
		} else
			seq_printf(seq, " age=%ld", l->min_time);

		if (l->min_pid != l->max_pid)
			seq_printf(seq, " pid=%ld-%ld", l->min_pid, l->max_pid);
		else
			seq_printf(seq, " pid=%ld",
				l->min_pid);

		if (num_online_cpus() > 1 && !cpumask_empty(to_cpumask(l->cpus)))
			seq_printf(seq, " cpus=%*pbl",
				 cpumask_pr_args(to_cpumask(l->cpus)));

		if (nr_online_nodes > 1 && !nodes_empty(l->nodes))
			seq_printf(seq, " nodes=%*pbl",
				 nodemask_pr_args(&l->nodes));

		seq_puts(seq, "\n");
	}

	if (!idx && !t->count)
		seq_puts(seq, "No data\n");

	return 0;
}

static void slab_debugfs_stop(struct seq_file *seq, void *v)
{
}

static void *slab_debugfs_next(struct seq_file *seq, void *v, loff_t *ppos)
{
	struct loc_track *t = seq->private;

<<<<<<< HEAD
	v = ppos;
	++*ppos;
	if (*ppos <= t->count)
		return v;
=======
	t->idx = ++(*ppos);
	if (*ppos <= t->count)
		return ppos;
>>>>>>> df0cc57e

	return NULL;
}

static void *slab_debugfs_start(struct seq_file *seq, loff_t *ppos)
{
<<<<<<< HEAD
=======
	struct loc_track *t = seq->private;

	t->idx = *ppos;
>>>>>>> df0cc57e
	return ppos;
}

static const struct seq_operations slab_debugfs_sops = {
	.start  = slab_debugfs_start,
	.next   = slab_debugfs_next,
	.stop   = slab_debugfs_stop,
	.show   = slab_debugfs_show,
};

static int slab_debug_trace_open(struct inode *inode, struct file *filep)
{

	struct kmem_cache_node *n;
	enum track_item alloc;
	int node;
	struct loc_track *t = __seq_open_private(filep, &slab_debugfs_sops,
						sizeof(struct loc_track));
	struct kmem_cache *s = file_inode(filep)->i_private;
	unsigned long *obj_map;

	if (!t)
		return -ENOMEM;

	obj_map = bitmap_alloc(oo_objects(s->oo), GFP_KERNEL);
	if (!obj_map) {
		seq_release_private(inode, filep);
		return -ENOMEM;
	}

	if (strcmp(filep->f_path.dentry->d_name.name, "alloc_traces") == 0)
		alloc = TRACK_ALLOC;
	else
		alloc = TRACK_FREE;

	if (!alloc_loc_track(t, PAGE_SIZE / sizeof(struct location), GFP_KERNEL)) {
		bitmap_free(obj_map);
		seq_release_private(inode, filep);
		return -ENOMEM;
	}

	for_each_kmem_cache_node(s, node, n) {
		unsigned long flags;
		struct page *page;

		if (!atomic_long_read(&n->nr_slabs))
			continue;

		spin_lock_irqsave(&n->list_lock, flags);
		list_for_each_entry(page, &n->partial, slab_list)
			process_slab(t, s, page, alloc, obj_map);
		list_for_each_entry(page, &n->full, slab_list)
			process_slab(t, s, page, alloc, obj_map);
		spin_unlock_irqrestore(&n->list_lock, flags);
	}

	bitmap_free(obj_map);
	return 0;
}

static int slab_debug_trace_release(struct inode *inode, struct file *file)
{
	struct seq_file *seq = file->private_data;
	struct loc_track *t = seq->private;

	free_loc_track(t);
	return seq_release_private(inode, file);
}

static const struct file_operations slab_debugfs_fops = {
	.open    = slab_debug_trace_open,
	.read    = seq_read,
	.llseek  = seq_lseek,
	.release = slab_debug_trace_release,
};

static void debugfs_slab_add(struct kmem_cache *s)
{
	struct dentry *slab_cache_dir;

	if (unlikely(!slab_debugfs_root))
		return;

	slab_cache_dir = debugfs_create_dir(s->name, slab_debugfs_root);

	debugfs_create_file("alloc_traces", 0400,
		slab_cache_dir, s, &slab_debugfs_fops);

	debugfs_create_file("free_traces", 0400,
		slab_cache_dir, s, &slab_debugfs_fops);
}

void debugfs_slab_release(struct kmem_cache *s)
{
	debugfs_remove_recursive(debugfs_lookup(s->name, slab_debugfs_root));
}

static int __init slab_debugfs_init(void)
{
	struct kmem_cache *s;

	slab_debugfs_root = debugfs_create_dir("slab", NULL);

	list_for_each_entry(s, &slab_caches, list)
		if (s->flags & SLAB_STORE_USER)
			debugfs_slab_add(s);

	return 0;

}
__initcall(slab_debugfs_init);
#endif
/*
 * The /proc/slabinfo ABI
 */
#ifdef CONFIG_SLUB_DEBUG
void get_slabinfo(struct kmem_cache *s, struct slabinfo *sinfo)
{
	unsigned long nr_slabs = 0;
	unsigned long nr_objs = 0;
	unsigned long nr_free = 0;
	int node;
	struct kmem_cache_node *n;

	for_each_kmem_cache_node(s, node, n) {
		nr_slabs += node_nr_slabs(n);
		nr_objs += node_nr_objs(n);
		nr_free += count_partial(n, count_free);
	}

	sinfo->active_objs = nr_objs - nr_free;
	sinfo->num_objs = nr_objs;
	sinfo->active_slabs = nr_slabs;
	sinfo->num_slabs = nr_slabs;
	sinfo->objects_per_slab = oo_objects(s->oo);
	sinfo->cache_order = oo_order(s->oo);
}

void slabinfo_show_stats(struct seq_file *m, struct kmem_cache *s)
{
}

ssize_t slabinfo_write(struct file *file, const char __user *buffer,
		       size_t count, loff_t *ppos)
{
	return -EIO;
}
#endif /* CONFIG_SLUB_DEBUG */<|MERGE_RESOLUTION|>--- conflicted
+++ resolved
@@ -2128,14 +2128,8 @@
 {
 	struct page *page, *page2;
 	void *object = NULL;
-<<<<<<< HEAD
-	unsigned int available = 0;
-	unsigned long flags;
-	int objects;
-=======
 	unsigned long flags;
 	unsigned int partial_pages = 0;
->>>>>>> df0cc57e
 
 	/*
 	 * Racy check. If we mistakenly see no partial slabs then we
@@ -2577,21 +2571,13 @@
 	struct page *page_to_unfreeze = NULL;
 	unsigned long flags;
 	int pages = 0;
-<<<<<<< HEAD
-	int pobjects = 0;
-=======
->>>>>>> df0cc57e
 
 	local_lock_irqsave(&s->cpu_slab->lock, flags);
 
 	oldpage = this_cpu_read(s->cpu_slab->partial);
 
 	if (oldpage) {
-<<<<<<< HEAD
-		if (drain && oldpage->pobjects > slub_cpu_partial(s)) {
-=======
 		if (drain && oldpage->pages >= s->cpu_partial_pages) {
->>>>>>> df0cc57e
 			/*
 			 * Partial array is full. Move the existing set to the
 			 * per node partial list. Postpone the actual unfreezing
@@ -2600,24 +2586,13 @@
 			page_to_unfreeze = oldpage;
 			oldpage = NULL;
 		} else {
-<<<<<<< HEAD
-			pobjects = oldpage->pobjects;
-=======
->>>>>>> df0cc57e
 			pages = oldpage->pages;
 		}
 	}
 
 	pages++;
-<<<<<<< HEAD
-	pobjects += page->objects - page->inuse;
 
 	page->pages = pages;
-	page->pobjects = pobjects;
-=======
-
-	page->pages = pages;
->>>>>>> df0cc57e
 	page->next = oldpage;
 
 	this_cpu_write(s->cpu_slab->partial, page);
@@ -2645,7 +2620,6 @@
 	void *freelist;
 
 	local_lock_irqsave(&s->cpu_slab->lock, flags);
-<<<<<<< HEAD
 
 	page = c->page;
 	freelist = c->freelist;
@@ -2668,52 +2642,18 @@
 	void *freelist = c->freelist;
 	struct page *page = c->page;
 
-=======
-
-	page = c->page;
-	freelist = c->freelist;
-
->>>>>>> df0cc57e
 	c->page = NULL;
 	c->freelist = NULL;
 	c->tid = next_tid(c->tid);
 
-<<<<<<< HEAD
-=======
-	local_unlock_irqrestore(&s->cpu_slab->lock, flags);
-
->>>>>>> df0cc57e
 	if (page) {
 		deactivate_slab(s, page, freelist);
 		stat(s, CPUSLAB_FLUSH);
 	}
-<<<<<<< HEAD
 
 	unfreeze_partials_cpu(s, c);
 }
 
-=======
-}
-
-static inline void __flush_cpu_slab(struct kmem_cache *s, int cpu)
-{
-	struct kmem_cache_cpu *c = per_cpu_ptr(s->cpu_slab, cpu);
-	void *freelist = c->freelist;
-	struct page *page = c->page;
-
-	c->page = NULL;
-	c->freelist = NULL;
-	c->tid = next_tid(c->tid);
-
-	if (page) {
-		deactivate_slab(s, page, freelist);
-		stat(s, CPUSLAB_FLUSH);
-	}
-
-	unfreeze_partials_cpu(s, c);
-}
-
->>>>>>> df0cc57e
 struct slub_flush_work {
 	struct work_struct work;
 	struct kmem_cache *s;
@@ -3052,7 +2992,6 @@
 	deactivate_slab(s, page, freelist);
 
 new_slab:
-<<<<<<< HEAD
 
 	if (slub_percpu_partial(c)) {
 		local_lock_irqsave(&s->cpu_slab->lock, flags);
@@ -3086,40 +3025,6 @@
 	if (unlikely(!page)) {
 		slab_out_of_memory(s, gfpflags, node);
 		return NULL;
-=======
-
-	if (slub_percpu_partial(c)) {
-		local_lock_irqsave(&s->cpu_slab->lock, flags);
-		if (unlikely(c->page)) {
-			local_unlock_irqrestore(&s->cpu_slab->lock, flags);
-			goto reread_page;
-		}
-		if (unlikely(!slub_percpu_partial(c))) {
-			local_unlock_irqrestore(&s->cpu_slab->lock, flags);
-			/* we were preempted and partial list got empty */
-			goto new_objects;
-		}
-
-		page = c->page = slub_percpu_partial(c);
-		slub_set_percpu_partial(c, page);
-		local_unlock_irqrestore(&s->cpu_slab->lock, flags);
-		stat(s, CPU_PARTIAL_ALLOC);
-		goto redo;
-	}
-
-new_objects:
-
-	freelist = get_partial(s, gfpflags, node, &page);
-	if (freelist)
-		goto check_new_page;
-
-	slub_put_cpu_ptr(s->cpu_slab);
-	page = new_slab(s, gfpflags, node);
-	c = slub_get_cpu_ptr(s->cpu_slab);
-
-	if (unlikely(!page)) {
-		slab_out_of_memory(s, gfpflags, node);
-		return NULL;
 	}
 
 	/*
@@ -3171,73 +3076,13 @@
 		stat(s, CPUSLAB_FLUSH);
 
 		goto retry_load_page;
->>>>>>> df0cc57e
 	}
 	c->page = page;
 
-<<<<<<< HEAD
-	/*
-	 * No other reference to the page yet so we can
-	 * muck around with it freely without cmpxchg
-	 */
-	freelist = page->freelist;
-	page->freelist = NULL;
-
-	stat(s, ALLOC_SLAB);
-
-check_new_page:
-
-	if (kmem_cache_debug(s)) {
-		if (!alloc_debug_processing(s, page, freelist, addr)) {
-			/* Slab failed checks. Next slab needed */
-			goto new_slab;
-		} else {
-			/*
-			 * For debug case, we don't load freelist so that all
-			 * allocations go through alloc_debug_processing()
-			 */
-			goto return_single;
-		}
-	}
-
-	if (unlikely(!pfmemalloc_match(page, gfpflags)))
-		/*
-		 * For !pfmemalloc_match() case we don't load freelist so that
-		 * we don't make further mismatched allocations easier.
-		 */
-		goto return_single;
-
-retry_load_page:
-
-	local_lock_irqsave(&s->cpu_slab->lock, flags);
-	if (unlikely(c->page)) {
-		void *flush_freelist = c->freelist;
-		struct page *flush_page = c->page;
-
-		c->page = NULL;
-		c->freelist = NULL;
-		c->tid = next_tid(c->tid);
-
-		local_unlock_irqrestore(&s->cpu_slab->lock, flags);
-
-		deactivate_slab(s, flush_page, flush_freelist);
-
-		stat(s, CPUSLAB_FLUSH);
-
-		goto retry_load_page;
-	}
-	c->page = page;
-
 	goto load_freelist;
 
 return_single:
 
-=======
-	goto load_freelist;
-
-return_single:
-
->>>>>>> df0cc57e
 	deactivate_slab(s, page, get_freepointer(s, freelist));
 	return freelist;
 }
@@ -3698,13 +3543,9 @@
 {
 	unsigned int order = compound_order(page);
 
-<<<<<<< HEAD
-	VM_BUG_ON_PAGE(!PageCompound(page), page);
-=======
 	if (WARN_ON_ONCE(!PageCompound(page)))
 		pr_warn_once("object pointer: 0x%p\n", object);
 
->>>>>>> df0cc57e
 	kfree_hook(object);
 	mod_lruvec_page_state(page, NR_SLAB_UNRECLAIMABLE_B, -(PAGE_SIZE << order));
 	__free_pages(page, order);
@@ -6212,19 +6053,11 @@
 #if defined(CONFIG_SLUB_DEBUG) && defined(CONFIG_DEBUG_FS)
 static int slab_debugfs_show(struct seq_file *seq, void *v)
 {
-<<<<<<< HEAD
-
-	struct location *l;
-	unsigned int idx = *(unsigned int *)v;
-	struct loc_track *t = seq->private;
-
-=======
 	struct loc_track *t = seq->private;
 	struct location *l;
 	unsigned long idx;
 
 	idx = (unsigned long) t->idx;
->>>>>>> df0cc57e
 	if (idx < t->count) {
 		l = &t->loc[idx];
 
@@ -6273,28 +6106,18 @@
 {
 	struct loc_track *t = seq->private;
 
-<<<<<<< HEAD
-	v = ppos;
-	++*ppos;
-	if (*ppos <= t->count)
-		return v;
-=======
 	t->idx = ++(*ppos);
 	if (*ppos <= t->count)
 		return ppos;
->>>>>>> df0cc57e
 
 	return NULL;
 }
 
 static void *slab_debugfs_start(struct seq_file *seq, loff_t *ppos)
 {
-<<<<<<< HEAD
-=======
 	struct loc_track *t = seq->private;
 
 	t->idx = *ppos;
->>>>>>> df0cc57e
 	return ppos;
 }
 
