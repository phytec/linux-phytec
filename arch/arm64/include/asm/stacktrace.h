/* SPDX-License-Identifier: GPL-2.0-only */
/*
 * Copyright (C) 2012 ARM Ltd.
 */
#ifndef __ASM_STACKTRACE_H
#define __ASM_STACKTRACE_H

#include <linux/percpu.h>
#include <linux/sched.h>
#include <linux/sched/task_stack.h>
#include <linux/types.h>
#include <linux/llist.h>

#include <asm/memory.h>
#include <asm/ptrace.h>
#include <asm/sdei.h>

enum stack_type {
	STACK_TYPE_UNKNOWN,
	STACK_TYPE_TASK,
	STACK_TYPE_IRQ,
	STACK_TYPE_OVERFLOW,
	STACK_TYPE_SDEI_NORMAL,
	STACK_TYPE_SDEI_CRITICAL,
	__NR_STACK_TYPES
};

struct stack_info {
	unsigned long low;
	unsigned long high;
	enum stack_type type;
};

/*
 * A snapshot of a frame record or fp/lr register values, along with some
 * accounting information necessary for robust unwinding.
 *
 * @fp:          The fp value in the frame record (or the real fp)
 * @pc:          The lr value in the frame record (or the real lr)
 *
 * @stacks_done: Stacks which have been entirely unwound, for which it is no
 *               longer valid to unwind to.
 *
 * @prev_fp:     The fp that pointed to this frame record, or a synthetic value
 *               of 0. This is used to ensure that within a stack, each
 *               subsequent frame record is at an increasing address.
 * @prev_type:   The type of stack this frame record was on, or a synthetic
 *               value of STACK_TYPE_UNKNOWN. This is used to detect a
 *               transition from one stack to another.
<<<<<<< HEAD
=======
 *
 * @kr_cur:      When KRETPROBES is selected, holds the kretprobe instance
 *               associated with the most recently encountered replacement lr
 *               value.
>>>>>>> 754e0b0e
 */
struct stackframe {
	unsigned long fp;
	unsigned long pc;
	DECLARE_BITMAP(stacks_done, __NR_STACK_TYPES);
	unsigned long prev_fp;
	enum stack_type prev_type;
#ifdef CONFIG_KRETPROBES
	struct llist_node *kr_cur;
#endif
};

extern void dump_backtrace(struct pt_regs *regs, struct task_struct *tsk,
			   const char *loglvl);

DECLARE_PER_CPU(unsigned long *, irq_stack_ptr);

static inline bool on_stack(unsigned long sp, unsigned long size,
			    unsigned long low, unsigned long high,
			    enum stack_type type, struct stack_info *info)
{
	if (!low)
		return false;

	if (sp < low || sp + size < sp || sp + size > high)
		return false;

	if (info) {
		info->low = low;
		info->high = high;
		info->type = type;
	}
	return true;
}

static inline bool on_irq_stack(unsigned long sp, unsigned long size,
				struct stack_info *info)
{
	unsigned long low = (unsigned long)raw_cpu_read(irq_stack_ptr);
	unsigned long high = low + IRQ_STACK_SIZE;

	return on_stack(sp, size, low, high, STACK_TYPE_IRQ, info);
}

static inline bool on_task_stack(const struct task_struct *tsk,
				 unsigned long sp, unsigned long size,
				 struct stack_info *info)
{
	unsigned long low = (unsigned long)task_stack_page(tsk);
	unsigned long high = low + THREAD_SIZE;

	return on_stack(sp, size, low, high, STACK_TYPE_TASK, info);
}

#ifdef CONFIG_VMAP_STACK
DECLARE_PER_CPU(unsigned long [OVERFLOW_STACK_SIZE/sizeof(long)], overflow_stack);

static inline bool on_overflow_stack(unsigned long sp, unsigned long size,
				struct stack_info *info)
{
	unsigned long low = (unsigned long)raw_cpu_ptr(overflow_stack);
	unsigned long high = low + OVERFLOW_STACK_SIZE;

	return on_stack(sp, size, low, high, STACK_TYPE_OVERFLOW, info);
}
#else
static inline bool on_overflow_stack(unsigned long sp, unsigned long size,
			struct stack_info *info) { return false; }
#endif


/*
 * We can only safely access per-cpu stacks from current in a non-preemptible
 * context.
 */
static inline bool on_accessible_stack(const struct task_struct *tsk,
				       unsigned long sp, unsigned long size,
				       struct stack_info *info)
{
	if (info)
		info->type = STACK_TYPE_UNKNOWN;

	if (on_task_stack(tsk, sp, size, info))
		return true;
	if (tsk != current || preemptible())
		return false;
	if (on_irq_stack(sp, size, info))
		return true;
	if (on_overflow_stack(sp, size, info))
		return true;
	if (on_sdei_stack(sp, size, info))
		return true;

	return false;
}

#endif	/* __ASM_STACKTRACE_H */<|MERGE_RESOLUTION|>--- conflicted
+++ resolved
@@ -47,13 +47,10 @@
  * @prev_type:   The type of stack this frame record was on, or a synthetic
  *               value of STACK_TYPE_UNKNOWN. This is used to detect a
  *               transition from one stack to another.
-<<<<<<< HEAD
-=======
  *
  * @kr_cur:      When KRETPROBES is selected, holds the kretprobe instance
  *               associated with the most recently encountered replacement lr
  *               value.
->>>>>>> 754e0b0e
  */
 struct stackframe {
 	unsigned long fp;
