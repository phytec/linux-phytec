--- conflicted
+++ resolved
@@ -38,12 +38,7 @@
 	.map_io		= versatile_map_io,
 	.init_early	= versatile_init_early,
 	.init_irq	= versatile_init_irq,
-<<<<<<< HEAD
-	.handle_irq	= vic_handle_irq,
 	.init_time	= versatile_timer_init,
-=======
-	.timer		= &versatile_timer,
->>>>>>> 9e47b8bf
 	.init_machine	= versatile_init,
 	.restart	= versatile_restart,
 MACHINE_END