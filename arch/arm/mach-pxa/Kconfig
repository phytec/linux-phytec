--- conflicted
+++ resolved
@@ -23,11 +23,6 @@
 
 endif
 
-<<<<<<< HEAD
-menu "Select target boards"
-
-=======
->>>>>>> 044e5f45
 config ARCH_GUMSTIX
 	bool "Gumstix XScale boards"
 	help
@@ -227,13 +222,9 @@
 	select IWMMXT
 	select PXA_SSP
 
-<<<<<<< HEAD
-endmenu
-=======
 config ARCH_PXA_PALM
 	bool "PXA based Palm PDAs"
 	select HAVE_PWM
->>>>>>> 044e5f45
 
 config MACH_PALMTX
 	bool "Palm T|X"
@@ -248,17 +239,11 @@
 config MACH_PCM990_BASEBOARD
 	bool "PHYTEC PCM-990 development board"
 	select HAVE_PWM
-<<<<<<< HEAD
-
-endchoice
-=======
 	depends on MACH_PCM027
->>>>>>> 044e5f45
 
 choice
 	prompt "display on pcm990"
 	depends on MACH_PCM990_BASEBOARD
-<<<<<<< HEAD
 
 config PCM990_DISPLAY_SHARP
 	bool "sharp lq084v1dg21 stn display"
@@ -270,19 +255,6 @@
 	bool "no display"
 
 endchoice
-=======
-
-config PCM990_DISPLAY_SHARP
-	bool "sharp lq084v1dg21 stn display"
->>>>>>> 044e5f45
-
-config PCM990_DISPLAY_NEC
-	bool "nec nl6448bc20_18d tft display"
-
-config PCM990_DISPLAY_NONE
-	bool "no display"
-
-endchoice
 
 
 config PXA_EZX
@@ -323,60 +295,6 @@
 
 endmenu
 
-<<<<<<< HEAD
-config MACH_POODLE
-	bool "Enable Sharp SL-5600 (Poodle) Support"
-	depends on PXA_SHARPSL
-	select PXA25x
-	select SHARP_LOCOMO
-	select PXA_SSP
-
-config MACH_CORGI
-	bool "Enable Sharp SL-C700 (Corgi) Support"
-	depends on PXA_SHARPSL
-	select PXA25x
-	select PXA_SHARP_C7xx
-
-config MACH_SHEPHERD
-	bool "Enable Sharp SL-C750 (Shepherd) Support"
-	depends on PXA_SHARPSL
-	select PXA25x
-	select PXA_SHARP_C7xx
-
-config MACH_HUSKY
-	bool "Enable Sharp SL-C760 (Husky) Support"
-	depends on PXA_SHARPSL
-	select PXA25x
-	select PXA_SHARP_C7xx
-
-config MACH_AKITA
-	bool "Enable Sharp SL-1000 (Akita) Support"
-	depends on PXA_SHARPSL
-	select PXA27x
-	select PXA_SHARP_Cxx00
-	select MACH_SPITZ
-	select I2C
-	select I2C_PXA
-
-config MACH_SPITZ
-	bool "Enable Sharp Zaurus SL-3000 (Spitz) Support"
-	depends on PXA_SHARPSL
-	select PXA27x
-	select PXA_SHARP_Cxx00
-
-config MACH_BORZOI
-	bool "Enable Sharp Zaurus SL-3100 (Borzoi) Support"
-	depends on PXA_SHARPSL
-	select PXA27x
-	select PXA_SHARP_Cxx00
-
-config MACH_TOSA
-	bool "Enable Sharp SL-6000x (Tosa) Support"
-	depends on PXA_SHARPSL
-	select PXA25x
-
-=======
->>>>>>> 044e5f45
 config PXA25x
 	bool
 	help
@@ -416,8 +334,6 @@
 	default BACKLIGHT_PWM
 	help
 	  Enable support for PXA2xx/PXA3xx PWM controllers
-<<<<<<< HEAD
-=======
 
 config TOSA_BT
 	tristate "Control the state of built-in bluetooth chip on Sharp SL-6000"
@@ -427,5 +343,4 @@
 	  This is a simple driver that is able to control
 	  the state of built in bluetooth chip on tosa.
 
->>>>>>> 044e5f45
 endif